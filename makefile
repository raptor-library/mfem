# Copyright (c) 2010-2020, Lawrence Livermore National Security, LLC. Produced
# at the Lawrence Livermore National Laboratory. All Rights reserved. See files
# LICENSE and NOTICE for details. LLNL-CODE-806117.
#
# This file is part of the MFEM library. For more information and source code
# availability visit https://mfem.org.
#
# MFEM is free software; you can redistribute it and/or modify it under the
# terms of the BSD-3 license. We welcome feedback and contributions, see file
# CONTRIBUTING.md for details.

# The current MFEM version as an integer, see also `CMakeLists.txt`.
MFEM_VERSION = 40101
MFEM_VERSION_STRING = $(shell printf "%06d" $(MFEM_VERSION) | \
  sed -e 's/^0*\(.*.\)\(..\)\(..\)$$/\1.\2.\3/' -e 's/\.0/./g' -e 's/\.0$$//')

define MFEM_HELP_MSG

MFEM makefile targets:

   make config
   make
   make all
   make status/info
   make serial
   make parallel
   make debug
   make pdebug
   make cuda
   make hip
   make pcuda
   make cudebug
   make pcudebug
   make test/check
   make install
   make clean
   make distclean
   make style

Examples:

make config MFEM_USE_MPI=YES MFEM_DEBUG=YES MPICXX=mpiCC
   Configure the make system for subsequent runs (analogous to a configure script).
   The available options are documented in the INSTALL file.
make config BUILD_DIR=<dir>
   Configure an out-of-source-tree build in the given directory.
make config -f <mfem-dir>/makefile
   Configure an out-of-source-tree build in the current directory.
make -j 4
   Build the library (in parallel) using the current configuration options.
make all
   Build the library, the examples and the miniapps using the current configuration.
make status
   Display information about the current configuration.
make serial
   A shortcut to configure and build the serial optimized version of the library.
make parallel
   A shortcut to configure and build the parallel optimized version of the library.
make debug
   A shortcut to configure and build the serial debug version of the library.
make pdebug
   A shortcut to configure and build the parallel debug version of the library.
make cuda
   A shortcut to configure and build the serial GPU/CUDA optimized version of the library.
make pcuda
   A shortcut to configure and build the parallel GPU/CUDA optimized version of the library.
make cudebug
   A shortcut to configure and build the serial GPU/CUDA debug version of the library.
make pcudebug
   A shortcut to configure and build the parallel GPU/CUDA debug version of the library.
make hip
   A shortcut to configure and build the serial GPU/HIP optimized version of the library.
make phip
   A shortcut to configure and build the parallel GPU/HIP optimized version of the library.
make hipdebug
   A shortcut to configure and build the serial GPU/HIP debug version of the library.
make phipdebug
   A shortcut to configure and build the parallel GPU/HIP debug version of the library.
make test
   Verify the build by checking the results from running all examples, miniapps,
   and tests.
make check
   Quick-check the build by compiling and running Example 1/1p.
make unittest
   Verify the build against the unit tests.
make install PREFIX=<dir>
   Install the library and headers in <dir>/lib and <dir>/include.
make clean
   Clean the library and object files, but keep the configuration.
make distclean
   In addition to "make clean", clean the configuration and remove the local
   installation directory.
make style
   Format the MFEM C++ source files using Artistic Style (astyle).

endef

# Save the MAKEOVERRIDES for cases where we explicitly want to pass the command
# line overrides to sub-make:
override MAKEOVERRIDES_SAVE := $(MAKEOVERRIDES)
# Do not pass down variables from the command-line to sub-make:
MAKEOVERRIDES =

# Path to the mfem source directory, defaults to this makefile's directory:
THIS_MK := $(lastword $(MAKEFILE_LIST))
$(if $(wildcard $(THIS_MK)),,$(error Makefile not found "$(THIS_MK)"))
MFEM_DIR ?= $(patsubst %/,%,$(dir $(THIS_MK)))
MFEM_REAL_DIR := $(realpath $(MFEM_DIR))
$(if $(MFEM_REAL_DIR),,$(error Source directory "$(MFEM_DIR)" is not valid))
SRC := $(if $(MFEM_REAL_DIR:$(CURDIR)=),$(MFEM_DIR)/,)
$(if $(word 2,$(SRC)),$(error Spaces in SRC = "$(SRC)" are not supported))

MFEM_GIT_STRING = $(shell [ -d $(MFEM_DIR)/.git ] && git -C $(MFEM_DIR) \
   describe --all --long --abbrev=40 --dirty --always 2> /dev/null)

EXAMPLE_SUBDIRS = sundials petsc pumi hiop ginkgo
EXAMPLE_DIRS := examples $(addprefix examples/,$(EXAMPLE_SUBDIRS))
EXAMPLE_TEST_DIRS := examples

MINIAPP_SUBDIRS = common electromagnetics meshing navier performance tools toys nurbs gslib adjoint
MINIAPP_DIRS := $(addprefix miniapps/,$(MINIAPP_SUBDIRS))
MINIAPP_TEST_DIRS := $(filter-out %/common,$(MINIAPP_DIRS))
MINIAPP_USE_COMMON := $(addprefix miniapps/,electromagnetics meshing tools toys)

EM_DIRS = $(EXAMPLE_DIRS) $(MINIAPP_DIRS)

TEST_SUBDIRS = unit
TEST_DIRS := $(addprefix tests/,$(TEST_SUBDIRS))

ALL_TEST_DIRS = $(filter-out\
   $(SKIP_TEST_DIRS),$(TEST_DIRS) $(EXAMPLE_TEST_DIRS) $(MINIAPP_TEST_DIRS))

# Use BUILD_DIR on the command line; set MFEM_BUILD_DIR before including this
# makefile or config/config.mk from a separate $(BUILD_DIR).
MFEM_BUILD_DIR ?= .
BUILD_DIR := $(MFEM_BUILD_DIR)
BUILD_REAL_DIR := $(abspath $(BUILD_DIR))
ifneq ($(BUILD_REAL_DIR),$(MFEM_REAL_DIR))
   BUILD_SUBDIRS = $(DIRS) config $(EM_DIRS) doc $(TEST_DIRS)
   CONFIG_FILE_DEF = -DMFEM_CONFIG_FILE='"$(BUILD_REAL_DIR)/config/_config.hpp"'
   BLD := $(if $(BUILD_REAL_DIR:$(CURDIR)=),$(BUILD_DIR)/,)
   $(if $(word 2,$(BLD)),$(error Spaces in BLD = "$(BLD)" are not supported))
else
   BUILD_DIR = $(MFEM_DIR)
   BLD := $(SRC)
endif
MFEM_BUILD_DIR := $(BUILD_DIR)

CONFIG_MK = $(BLD)config/config.mk

DEFAULTS_MK = $(SRC)config/defaults.mk
include $(DEFAULTS_MK)

# Optional user config file, see config/defaults.mk
USER_CONFIG = $(BLD)config/user.mk
-include $(USER_CONFIG)

# Helper print-info function
mfem-info = $(if $(filter YES,$(VERBOSE)),$(info *** [info]$(1)),)
export VERBOSE

$(call mfem-info, MAKECMDGOALS = $(MAKECMDGOALS))
$(call mfem-info, MAKEFLAGS    = $(MAKEFLAGS))
$(call mfem-info, MFEM_DIR  = $(MFEM_DIR))
$(call mfem-info, BUILD_DIR = $(BUILD_DIR))
$(call mfem-info, SRC       = $(SRC))
$(call mfem-info, BLD       = $(BLD))

# Include $(CONFIG_MK) unless some of the $(SKIP_INCLUDE_TARGETS) are given
SKIP_INCLUDE_TARGETS = help config clean distclean serial parallel debug pdebug\
 cuda hip pcuda cudebug pcudebug hpc style
HAVE_SKIP_INCLUDE_TARGET = $(filter $(SKIP_INCLUDE_TARGETS),$(MAKECMDGOALS))
ifeq (,$(HAVE_SKIP_INCLUDE_TARGET))
   $(call mfem-info, Including $(CONFIG_MK))
   -include $(CONFIG_MK)
else
   # Do not allow skip-include targets to be combined with other targets
   ifneq (1,$(words $(MAKECMDGOALS)))
      $(error Target '$(firstword $(HAVE_SKIP_INCLUDE_TARGET))' can not be\
      combined with other targets)
   endif
   $(call mfem-info, NOT including $(CONFIG_MK))
endif

# Compile flags used by MFEM: CPPFLAGS, CXXFLAGS, plus library flags
INCFLAGS =
# Link flags used by MFEM: library link flags plus LDFLAGS (added last)
ALL_LIBS =

# Building static and/or shared libraries:
MFEM_STATIC ?= $(STATIC)
MFEM_SHARED ?= $(SHARED)

# Internal shortcuts
override static = $(if $(MFEM_STATIC:YES=),,YES)
override shared = $(if $(MFEM_SHARED:YES=),,YES)

# The default value of CXXFLAGS is based on the value of MFEM_DEBUG
ifeq ($(MFEM_DEBUG),YES)
   CXXFLAGS ?= $(DEBUG_FLAGS)
endif
CXXFLAGS ?= $(OPTIM_FLAGS)

# MPI configuration
ifneq ($(MFEM_USE_MPI),YES)
   MFEM_HOST_CXX = $(CXX)
   PKGS_NEED_MPI = SUPERLU MUMPS STRUMPACK PETSC PUMI SLEPC MKL_CPARDISO
   $(foreach mpidep,$(PKGS_NEED_MPI),$(if $(MFEM_USE_$(mpidep):NO=),\
     $(warning *** [MPI is OFF] setting MFEM_USE_$(mpidep) = NO)\
     $(eval override MFEM_USE_$(mpidep)=NO),))
else
   MFEM_HOST_CXX = $(MPICXX)
   INCFLAGS += $(HYPRE_OPT)
   ALL_LIBS += $(HYPRE_LIB)
endif

# Default configuration
ifeq ($(MFEM_USE_CUDA)$(MFEM_USE_HIP),NONO)
   MFEM_CXX ?= $(MFEM_HOST_CXX)
   MFEM_HOST_CXX := $(MFEM_CXX)
   XCOMPILER = $(CXX_XCOMPILER)
   XLINKER   = $(CXX_XLINKER)
endif

ifeq ($(MFEM_USE_CUDA),YES)
   MFEM_CXX ?= $(CUDA_CXX)
   CXXFLAGS += $(CUDA_FLAGS) -ccbin $(MFEM_HOST_CXX)
   XCOMPILER = $(CUDA_XCOMPILER)
   XLINKER   = $(CUDA_XLINKER)
   # CUDA_OPT and CUDA_LIB are added below
   # Compatibility test against MFEM_USE_HIP
   ifeq ($(MFEM_USE_HIP),YES)
      $(error Incompatible config: MFEM_USE_CUDA can not be combined with MFEM_USE_HIP)
   endif
endif

# HIP configuration
ifeq ($(MFEM_USE_HIP),YES)
   MFEM_CXX ?= $(HIP_CXX)
   ALL_LIBS += $(HIP_FLAGS)
   # TODO: set XCOMPILER and XLINKER
   # HIP_OPT and HIP_LIB are added below
   # Compatibility test against MFEM_USE_CUDA
   ifeq ($(MFEM_USE_CUDA),YES)
      $(error Incompatible config: MFEM_USE_HIP can not be combined with MFEM_USE_CUDA)
   endif
endif

DEP_CXX ?= $(MFEM_CXX)

# Check legacy OpenMP configuration
ifeq ($(MFEM_USE_LEGACY_OPENMP),YES)
   MFEM_THREAD_SAFE ?= YES
   ifneq ($(MFEM_THREAD_SAFE),YES)
      $(error Incompatible config: MFEM_USE_LEGACY_OPENMP requires MFEM_THREAD_SAFE)
   endif
   # NOTE: MFEM_USE_LEGACY_OPENMP cannot be combined with any of:
   # MFEM_USE_OPENMP, MFEM_USE_CUDA, MFEM_USE_RAJA, MFEM_USE_OCCA
endif

# List of MFEM dependencies, that require the *_LIB variable to be non-empty
<<<<<<< HEAD
MFEM_REQ_LIB_DEPS = SUPERLU METIS CONDUIT SIDRE LAPACK SUNDIALS MESQUITE\
<<<<<<< HEAD
 SUITESPARSE STRUMPACK GINKGO GNUTLS NETCDF PETSC SLEPC MPFR PUMI HIOP GSLIB GSL\
 OCCA CEED RAJA UMPIRE
=======
=======
MFEM_REQ_LIB_DEPS = SUPERLU MUMPS METIS CONDUIT SIDRE LAPACK SUNDIALS MESQUITE\
>>>>>>> 84d4013a
 SUITESPARSE STRUMPACK GINKGO GNUTLS NETCDF PETSC SLEPC MPFR PUMI HIOP GSLIB\
 OCCA CEED RAJA UMPIRE MKL_CPARDISO
>>>>>>> master
PETSC_ERROR_MSG = $(if $(PETSC_FOUND),,. PETSC config not found: $(PETSC_VARS))
SLEPC_ERROR_MSG = $(if $(SLEPC_FOUND),,. SLEPC config not found: $(SLEPC_VARS))

define mfem_check_dependency
ifeq ($$(MFEM_USE_$(1)),YES)
   $$(if $$($(1)_LIB),,$$(error $(1)_LIB is empty$$($(1)_ERROR_MSG)))
endif
endef

# During configuration, check dependencies from MFEM_REQ_LIB_DEPS
ifeq ($(MAKECMDGOALS),config)
   $(foreach dep,$(MFEM_REQ_LIB_DEPS),\
      $(eval $(call mfem_check_dependency,$(dep))))
endif

# List of MFEM dependencies, processed below
MFEM_DEPENDENCIES = $(MFEM_REQ_LIB_DEPS) LIBUNWIND OPENMP CUDA HIP

# List of deprecated MFEM dependencies, processed below
MFEM_LEGACY_DEPENDENCIES = OPENMP

# Macro for adding dependencies
define mfem_add_dependency
ifeq ($(MFEM_USE_$(1)),YES)
   INCFLAGS += $($(1)_OPT)
   ALL_LIBS += $($(1)_LIB)
endif
endef

# Macro for adding legacy dependencies
define mfem_add_legacy_dependency
ifeq ($(MFEM_USE_LEGACY_$(1)),YES)
   INCFLAGS += $($(1)_OPT)
   ALL_LIBS += $($(1)_LIB)
endif
endef

# Process dependencies
$(foreach dep,$(MFEM_DEPENDENCIES),$(eval $(call mfem_add_dependency,$(dep))))
$(foreach dep,$(MFEM_LEGACY_DEPENDENCIES),$(eval $(call \
   mfem_add_legacy_dependency,$(dep))))

# Timer option
ifeq ($(MFEM_TIMER_TYPE),2)
   ALL_LIBS += $(POSIX_CLOCKS_LIB)
endif

# zlib configuration
ifeq ($(MFEM_USE_ZLIB),YES)
   INCFLAGS += $(ZLIB_OPT)
   ALL_LIBS += $(ZLIB_LIB)
endif

# List of all defines that may be enabled in config.hpp and config.mk:
MFEM_DEFINES = MFEM_VERSION MFEM_VERSION_STRING MFEM_GIT_STRING MFEM_USE_MPI\
 MFEM_USE_METIS MFEM_USE_METIS_5 MFEM_DEBUG MFEM_USE_EXCEPTIONS\
 MFEM_USE_ZLIB MFEM_USE_LIBUNWIND MFEM_USE_LAPACK MFEM_THREAD_SAFE\
 MFEM_USE_OPENMP MFEM_USE_LEGACY_OPENMP MFEM_USE_MEMALLOC MFEM_TIMER_TYPE\
 MFEM_USE_SUNDIALS MFEM_USE_MESQUITE MFEM_USE_SUITESPARSE MFEM_USE_GINKGO\
 MFEM_USE_SUPERLU MFEM_USE_MUMPS MFEM_USE_STRUMPACK MFEM_USE_GNUTLS\
 MFEM_USE_NETCDF MFEM_USE_PETSC MFEM_USE_SLEPC MFEM_USE_MPFR MFEM_USE_SIDRE MFEM_USE_CONDUIT\
 MFEM_USE_PUMI MFEM_USE_HIOP MFEM_USE_GSLIB MFEM_USE_GSL MFEM_USE_CUDA MFEM_USE_HIP\
 MFEM_USE_OCCA MFEM_USE_CEED MFEM_USE_RAJA MFEM_USE_UMPIRE MFEM_USE_SIMD\
 MFEM_USE_ADIOS2 MFEM_USE_MKL_CPARDISO MFEM_SOURCE_DIR MFEM_INSTALL_DIR

# List of makefile variables that will be written to config.mk:
MFEM_CONFIG_VARS = MFEM_CXX MFEM_HOST_CXX MFEM_CPPFLAGS MFEM_CXXFLAGS\
 MFEM_INC_DIR MFEM_TPLFLAGS MFEM_INCFLAGS MFEM_PICFLAG MFEM_FLAGS MFEM_LIB_DIR\
 MFEM_EXT_LIBS MFEM_LIBS MFEM_LIB_FILE MFEM_STATIC MFEM_SHARED MFEM_BUILD_TAG\
 MFEM_PREFIX MFEM_CONFIG_EXTRA MFEM_MPIEXEC MFEM_MPIEXEC_NP MFEM_MPI_NP\
 MFEM_TEST_MK

# Config vars: values of the form @VAL@ are replaced by $(VAL) in config.mk
MFEM_CPPFLAGS  ?= $(CPPFLAGS)
MFEM_CXXFLAGS  ?= $(CXXFLAGS)
MFEM_TPLFLAGS  ?= $(INCFLAGS)
MFEM_INCFLAGS  ?= -I@MFEM_INC_DIR@ @MFEM_TPLFLAGS@
MFEM_PICFLAG   ?= $(if $(shared),$(PICFLAG))
MFEM_FLAGS     ?= @MFEM_CPPFLAGS@ @MFEM_CXXFLAGS@ @MFEM_INCFLAGS@
MFEM_EXT_LIBS  ?= $(ALL_LIBS) $(LDFLAGS)
MFEM_LIBS      ?= $(if $(shared),$(BUILD_RPATH)) -L@MFEM_LIB_DIR@ -lmfem\
   @MFEM_EXT_LIBS@
MFEM_LIB_FILE  ?= @MFEM_LIB_DIR@/libmfem.$(if $(shared),$(SO_VER),a)
MFEM_BUILD_TAG ?= $(shell uname -snm)
MFEM_PREFIX    ?= $(PREFIX)
MFEM_INC_DIR   ?= $(if $(CONFIG_FILE_DEF),@MFEM_BUILD_DIR@,@MFEM_DIR@)
MFEM_LIB_DIR   ?= $(if $(CONFIG_FILE_DEF),@MFEM_BUILD_DIR@,@MFEM_DIR@)
MFEM_TEST_MK   ?= @MFEM_DIR@/config/test.mk
# Use "\n" (interpreted by sed) to add a newline.
MFEM_CONFIG_EXTRA ?= $(if $(CONFIG_FILE_DEF),MFEM_BUILD_DIR ?= @MFEM_DIR@,)

MFEM_SOURCE_DIR  = $(MFEM_REAL_DIR)
MFEM_INSTALL_DIR = $(abspath $(MFEM_PREFIX))

# If we have 'config' target, export variables used by config/makefile
ifneq (,$(filter config,$(MAKECMDGOALS)))
   export $(MFEM_DEFINES) MFEM_DEFINES $(MFEM_CONFIG_VARS) MFEM_CONFIG_VARS
   export VERBOSE HYPRE_OPT PUMI_DIR MUMPS_OPT
endif

# If we have 'install' target, export variables used by config/makefile
ifneq (,$(filter install,$(MAKECMDGOALS)))
   ifneq (install,$(MAKECMDGOALS))
      $(error Target 'install' can not be combined with other targets)
   endif
   # Allow changing the PREFIX during install with: make install PREFIX=<dir>
   PREFIX := $(MFEM_PREFIX)
   PREFIX_INC   := $(PREFIX)/include
   PREFIX_LIB   := $(PREFIX)/lib
   PREFIX_SHARE := $(PREFIX)/share/mfem
   override MFEM_DIR := $(MFEM_REAL_DIR)
   MFEM_INCFLAGS = -I@MFEM_INC_DIR@ @MFEM_TPLFLAGS@
   MFEM_FLAGS    = @MFEM_CPPFLAGS@ @MFEM_CXXFLAGS@ @MFEM_INCFLAGS@
   MFEM_LIBS     = $(if $(shared),$(INSTALL_RPATH)) -L@MFEM_LIB_DIR@ -lmfem\
      @MFEM_EXT_LIBS@
   MFEM_LIB_FILE = @MFEM_LIB_DIR@/libmfem.$(if $(shared),$(SO_VER),a)
   ifeq ($(MFEM_USE_OCCA),YES)
      ifneq ($(MFEM_INSTALL_DIR),$(abspath $(PREFIX)))
         $(error OCCA is enabled: PREFIX must be set during configuration!)
      endif
   endif
   MFEM_PREFIX := $(abspath $(PREFIX))
   MFEM_INC_DIR = $(abspath $(PREFIX_INC))
   MFEM_LIB_DIR = $(abspath $(PREFIX_LIB))
   MFEM_TEST_MK = $(abspath $(PREFIX_SHARE)/test.mk)
   MFEM_CONFIG_EXTRA =
   export $(MFEM_DEFINES) MFEM_DEFINES $(MFEM_CONFIG_VARS) MFEM_CONFIG_VARS
   export VERBOSE
endif

# Source dirs in logical order
DIRS = general linalg linalg/simd mesh fem fem/libceed
SOURCE_FILES = $(foreach dir,$(DIRS),$(wildcard $(SRC)$(dir)/*.cpp))
RELSRC_FILES = $(patsubst $(SRC)%,%,$(SOURCE_FILES))
OBJECT_FILES = $(patsubst $(SRC)%,$(BLD)%,$(SOURCE_FILES:.cpp=.o))
OKL_DIRS = fem

.PHONY: lib all clean distclean install config status info deps serial parallel	\
	debug pdebug cuda hip pcuda cudebug pcudebug hpc style check test unittest \
	deprecation-warnings

.SUFFIXES:
.SUFFIXES: .cpp .o
# Remove some default implicit rules
%:	%.o
%.o:	%.cpp
%:	%.cpp

# Default rule.
lib: $(if $(static),$(BLD)libmfem.a) $(if $(shared),$(BLD)libmfem.$(SO_EXT))

# Flags used for compiling all source files.
MFEM_BUILD_FLAGS = $(MFEM_PICFLAG) $(MFEM_CPPFLAGS) $(MFEM_CXXFLAGS)\
 $(MFEM_TPLFLAGS) $(CONFIG_FILE_DEF)

# Rules for compiling all source files.
$(OBJECT_FILES): $(BLD)%.o: $(SRC)%.cpp $(CONFIG_MK)
	$(MFEM_CXX) $(MFEM_BUILD_FLAGS) -c $(<) -o $(@)

all: examples miniapps $(TEST_DIRS)

.PHONY: miniapps $(EM_DIRS) $(TEST_DIRS)
miniapps: $(MINIAPP_DIRS)
$(MINIAPP_USE_COMMON): miniapps/common
$(EM_DIRS) $(TEST_DIRS): lib
	$(MAKE) -C $(BLD)$(@)

.PHONY: doc
doc:
	$(MAKE) -C $(BLD)$(@)

-include $(BLD)deps.mk

$(BLD)libmfem.a: $(OBJECT_FILES)
	$(AR) $(ARFLAGS) $(@) $(OBJECT_FILES)
	$(RANLIB) $(@)
	@$(MAKE) deprecation-warnings

$(BLD)libmfem.$(SO_EXT): $(BLD)libmfem.$(SO_VER)
	cd $(@D) && ln -sf $(<F) $(@F)
	@$(MAKE) deprecation-warnings

# If some of the external libraries are build without -fPIC, linking shared MFEM
# library may fail. In such cases, one may set EXT_LIBS on the command line.
EXT_LIBS = $(MFEM_EXT_LIBS)
$(BLD)libmfem.$(SO_VER): $(OBJECT_FILES)
	$(MFEM_CXX) $(MFEM_LINK_FLAGS) $(BUILD_SOFLAGS) $(OBJECT_FILES) \
	   $(EXT_LIBS) -o $(@)

# Shortcut targets options
serial debug cuda hip cudebug hipdebug:           M_MPI=NO
parallel pdebug pcuda pcudebug phip phipdebug:    M_MPI=YES
serial parallel cuda pcuda hip phip:              M_DBG=NO
debug pdebug cudebug pcudebug hipdebug phipdebug: M_DBG=YES
cuda pcuda cudebug pcudebug:                      M_CUDA=YES
hip phip hipdebug phipdebug:                      M_HIP=YES

serial parallel debug pdebug:
	$(MAKE) -f $(THIS_MK) config MFEM_USE_MPI=$(M_MPI) MFEM_DEBUG=$(M_DBG) \
	   $(MAKEOVERRIDES_SAVE)
	$(MAKE) $(MAKEOVERRIDES_SAVE)

cuda pcuda cudebug pcudebug:
	$(MAKE) -f $(THIS_MK) config MFEM_USE_MPI=$(M_MPI) MFEM_DEBUG=$(M_DBG) \
	   MFEM_USE_CUDA=$(M_CUDA) $(MAKEOVERRIDES_SAVE)
	$(MAKE) $(MAKEOVERRIDES_SAVE)

hip phip hipdebug phipdebug:
	$(MAKE) -f $(THIS_MK) config MFEM_USE_MPI=$(M_MPI) MFEM_DEBUG=$(M_DBG) \
	MFEM_USE_HIP=$(M_HIP) $(MAKEOVERRIDES_SAVE)
	$(MAKE) $(MAKEOVERRIDES_SAVE)

# Build with MPI and all Device backends enabled (requires OCCA and RAJA)
hpc:
	$(MAKE) -f $(THIS_MK) config MFEM_USE_MPI=YES MFEM_USE_CUDA=YES \
	  MFEM_USE_OPENMP=YES MFEM_USE_OCCA=YES MFEM_USE_RAJA=YES \
	  $(MAKEOVERRIDES_SAVE)
	$(MAKE) $(MAKEOVERRIDES_SAVE)

deps:
	rm -f $(BLD)deps.mk
	for i in $(RELSRC_FILES:.cpp=); do \
	   $(DEP_CXX) $(MFEM_BUILD_FLAGS) -MM -MT $(BLD)$${i}.o $(SRC)$${i}.cpp\
	      >> $(BLD)deps.mk; done

check: lib
	@printf "Quick-checking the MFEM library."
	@printf " Use 'make test' for more extensive tests.\n"
	@$(MAKE) -C $(BLD)examples \
	$(if $(findstring YES,$(MFEM_USE_MPI)),ex1p-test-par,ex1-test-seq)

test test-noclean:
	@echo "Testing the MFEM library. This may take a while..."
	@echo "Building all examples, miniapps, and tests..."
	@$(MAKE) $(MAKEOVERRIDES_SAVE) all
	@echo "Running tests in: [ $(ALL_TEST_DIRS) ] ..."
	@ERR=0; for dir in $(ALL_TEST_DIRS); do \
	   echo "Running tests in $${dir} ..."; \
	   if ! $(MAKE) -j1 -C $(BLD)$${dir} $@; then \
	   ERR=1; fi; done; \
	   if [ 0 -ne $${ERR} ]; then echo "Some tests failed."; exit 1; \
	   else echo "All tests passed."; fi

unittest: lib
	$(MAKE) -C $(BLD)tests/unit test

.PHONY: test-print
test-print:
	@echo "Printing tests in: [ $(ALL_TEST_DIRS) ] ..."
	@for dir in $(ALL_TEST_DIRS); do \
	   $(MAKE) -j1 -C $(BLD)$${dir} test-print; done

ALL_CLEAN_SUBDIRS = $(addsuffix /clean,config $(EM_DIRS) doc $(TEST_DIRS))
.PHONY: $(ALL_CLEAN_SUBDIRS) miniapps/clean
miniapps/clean: $(addsuffix /clean,$(MINIAPP_DIRS))
$(ALL_CLEAN_SUBDIRS):
	$(MAKE) -C $(BLD)$(@D) $(@F)

clean: $(addsuffix /clean,$(EM_DIRS) $(TEST_DIRS))
	rm -f $(addprefix $(BLD),$(foreach d,$(DIRS),$(d)/*.o))
	rm -f $(addprefix $(BLD),$(foreach d,$(DIRS),$(d)/*~))
	rm -rf $(addprefix $(BLD),*~ libmfem.* deps.mk)

distclean: clean config/clean doc/clean
	rm -rf mfem/

INSTALL_SHARED_LIB = $(MFEM_CXX) $(MFEM_BUILD_FLAGS) $(INSTALL_SOFLAGS)\
   $(OBJECT_FILES) $(EXT_LIBS) -o $(PREFIX_LIB)/libmfem.$(SO_VER) && \
   cd $(PREFIX_LIB) && ln -sf libmfem.$(SO_VER) libmfem.$(SO_EXT)

install: $(if $(static),$(BLD)libmfem.a) $(if $(shared),$(BLD)libmfem.$(SO_EXT))
	mkdir -p $(PREFIX_LIB)
# install static and/or shared library
	$(if $(static),$(INSTALL) -m 640 $(BLD)libmfem.a $(PREFIX_LIB))
	$(if $(shared),$(INSTALL_SHARED_LIB))
# install top level includes
	mkdir -p $(PREFIX_INC)/mfem
	$(INSTALL) -m 640 $(SRC)mfem.hpp $(SRC)mfem-performance.hpp \
	   $(PREFIX_INC)/mfem
	for hdr in mfem.hpp mfem-performance.hpp; do \
	   printf '// Auto-generated file.\n#include "mfem/'$$hdr'"\n' \
	      > $(PREFIX_INC)/$$hdr && chmod 640 $(PREFIX_INC)/$$hdr; done
# install config include
	mkdir -p $(PREFIX_INC)/mfem/config
	$(INSTALL) -m 640 $(BLD)config/_config.hpp $(PREFIX_INC)/mfem/config/config.hpp
	$(INSTALL) -m 640 $(SRC)config/tconfig.hpp $(PREFIX_INC)/mfem/config
# install remaining includes in each subdirectory
	for dir in $(DIRS); do \
	   mkdir -p $(PREFIX_INC)/mfem/$$dir && \
	   $(INSTALL) -m 640 $(SRC)$$dir/*.hpp $(PREFIX_INC)/mfem/$$dir; \
	done
# install *.okl files
	for dir in $(OKL_DIRS); do \
	   mkdir -p $(PREFIX_INC)/mfem/$$dir && \
	   $(INSTALL) -m 640 $(SRC)$$dir/*.okl $(PREFIX_INC)/mfem/$$dir; \
	done
# install libCEED q-function headers
	mkdir -p $(PREFIX_INC)/mfem/fem/libceed
	$(INSTALL) -m 640 $(SRC)fem/libceed/*.h $(PREFIX_INC)/mfem/fem/libceed
# install config.mk in $(PREFIX_SHARE)
	mkdir -p $(PREFIX_SHARE)
	$(MAKE) -C $(BLD)config config-mk CONFIG_MK=config-install.mk
	$(INSTALL) -m 640 $(BLD)config/config-install.mk $(PREFIX_SHARE)/config.mk
	rm -f $(BLD)config/config-install.mk
# install test.mk in $(PREFIX_SHARE)
	$(INSTALL) -m 640 $(SRC)config/test.mk $(PREFIX_SHARE)/test.mk

$(CONFIG_MK):
# Skip the error message when '-B' make flag is used (unconditionally
# make all targets), but still check for the $(CONFIG_MK) file
ifeq (,$(and $(findstring B,$(MAKEFLAGS)),$(wildcard $(CONFIG_MK))))
	$(info )
	$(info MFEM is not configured.)
	$(info Run "make config" first, or see "make help".)
	$(info )
	$(error )
endif

config: $(if $(CONFIG_FILE_DEF),build-config,local-config)

.PHONY: local-config
local-config:
	$(MAKE) -C config all
	@printf "\nBuild destination: <source> [$(BUILD_REAL_DIR)]\n\n"

.PHONY: build-config
build-config:
	for d in $(BUILD_SUBDIRS); do mkdir -p $(BLD)$${d}; done
	for dir in "" $(addsuffix /,config $(EM_DIRS) doc $(TEST_DIRS)); do \
	   printf "# Auto-generated file.\n%s\n%s\n" \
	      "MFEM_DIR = $(MFEM_REAL_DIR)" \
	      "include \$$(MFEM_DIR)/$${dir}makefile" \
	      > $(BLD)$${dir}GNUmakefile; done
	$(MAKE) -C $(BLD)config all
	cd "$(BUILD_DIR)" && ln -sf "$(MFEM_REAL_DIR)/data" .
	for hdr in mfem.hpp mfem-performance.hpp; do \
	   printf "// Auto-generated file.\n%s\n%s\n" \
	   "#define MFEM_CONFIG_FILE \"$(BUILD_REAL_DIR)/config/_config.hpp\"" \
	   "#include \"$(MFEM_REAL_DIR)/$${hdr}\"" > $(BLD)$${hdr}; done
	@printf "\nBuild destination: $(BUILD_DIR) [$(BUILD_REAL_DIR)]\n\n"

help:
	$(info $(value MFEM_HELP_MSG))
	@true

status info:
	$(info MFEM_VERSION           = $(MFEM_VERSION) [v$(MFEM_VERSION_STRING)])
	$(info MFEM_GIT_STRING        = $(MFEM_GIT_STRING))
	$(info MFEM_USE_MPI           = $(MFEM_USE_MPI))
	$(info MFEM_USE_METIS         = $(MFEM_USE_METIS))
	$(info MFEM_USE_METIS_5       = $(MFEM_USE_METIS_5))
	$(info MFEM_DEBUG             = $(MFEM_DEBUG))
	$(info MFEM_USE_EXCEPTIONS    = $(MFEM_USE_EXCEPTIONS))
	$(info MFEM_USE_ZLIB          = $(MFEM_USE_ZLIB))
	$(info MFEM_USE_LIBUNWIND     = $(MFEM_USE_LIBUNWIND))
	$(info MFEM_USE_LAPACK        = $(MFEM_USE_LAPACK))
	$(info MFEM_THREAD_SAFE       = $(MFEM_THREAD_SAFE))
	$(info MFEM_USE_OPENMP        = $(MFEM_USE_OPENMP))
	$(info MFEM_USE_LEGACY_OPENMP = $(MFEM_USE_LEGACY_OPENMP))
	$(info MFEM_USE_MEMALLOC      = $(MFEM_USE_MEMALLOC))
	$(info MFEM_TIMER_TYPE        = $(MFEM_TIMER_TYPE))
	$(info MFEM_USE_SUNDIALS      = $(MFEM_USE_SUNDIALS))
	$(info MFEM_USE_MESQUITE      = $(MFEM_USE_MESQUITE))
	$(info MFEM_USE_SUITESPARSE   = $(MFEM_USE_SUITESPARSE))
	$(info MFEM_USE_SUPERLU       = $(MFEM_USE_SUPERLU))
	$(info MFEM_USE_MUMPS         = $(MFEM_USE_MUMPS))
	$(info MFEM_USE_STRUMPACK     = $(MFEM_USE_STRUMPACK))
	$(info MFEM_USE_GINKGO        = $(MFEM_USE_GINKGO))
	$(info MFEM_USE_GNUTLS        = $(MFEM_USE_GNUTLS))
	$(info MFEM_USE_NETCDF        = $(MFEM_USE_NETCDF))
	$(info MFEM_USE_PETSC         = $(MFEM_USE_PETSC))
	$(info MFEM_USE_SLEPC         = $(MFEM_USE_SLEPC))
	$(info MFEM_USE_MPFR          = $(MFEM_USE_MPFR))
	$(info MFEM_USE_SIDRE         = $(MFEM_USE_SIDRE))
	$(info MFEM_USE_CONDUIT       = $(MFEM_USE_CONDUIT))
	$(info MFEM_USE_PUMI          = $(MFEM_USE_PUMI))
	$(info MFEM_USE_HIOP          = $(MFEM_USE_HIOP))
	$(info MFEM_USE_GSLIB         = $(MFEM_USE_GSLIB))
	$(info MFEM_USE_GSL           = $(MFEM_USE_GSL))
	$(info MFEM_USE_CUDA          = $(MFEM_USE_CUDA))
	$(info MFEM_USE_HIP           = $(MFEM_USE_HIP))
	$(info MFEM_USE_RAJA          = $(MFEM_USE_RAJA))
	$(info MFEM_USE_OCCA          = $(MFEM_USE_OCCA))
	$(info MFEM_USE_CEED          = $(MFEM_USE_CEED))
	$(info MFEM_USE_UMPIRE        = $(MFEM_USE_UMPIRE))
	$(info MFEM_USE_SIMD          = $(MFEM_USE_SIMD))
	$(info MFEM_USE_ADIOS2        = $(MFEM_USE_ADIOS2))
	$(info MFEM_USE_MKL_CPARDISO  = $(MFEM_USE_MKL_CPARDISO))
	$(info MFEM_CXX               = $(value MFEM_CXX))
	$(info MFEM_HOST_CXX          = $(value MFEM_HOST_CXX))
	$(info MFEM_CPPFLAGS          = $(value MFEM_CPPFLAGS))
	$(info MFEM_CXXFLAGS          = $(value MFEM_CXXFLAGS))
	$(info MFEM_TPLFLAGS          = $(value MFEM_TPLFLAGS))
	$(info MFEM_INCFLAGS          = $(value MFEM_INCFLAGS))
	$(info MFEM_FLAGS             = $(value MFEM_FLAGS))
	$(info MFEM_LINK_FLAGS        = $(value MFEM_LINK_FLAGS))
	$(info MFEM_EXT_LIBS          = $(value MFEM_EXT_LIBS))
	$(info MFEM_LIBS              = $(value MFEM_LIBS))
	$(info MFEM_LIB_FILE          = $(value MFEM_LIB_FILE))
	$(info MFEM_BUILD_TAG         = $(value MFEM_BUILD_TAG))
	$(info MFEM_PREFIX            = $(value MFEM_PREFIX))
	$(info MFEM_INC_DIR           = $(value MFEM_INC_DIR))
	$(info MFEM_LIB_DIR           = $(value MFEM_LIB_DIR))
	$(info MFEM_STATIC            = $(MFEM_STATIC))
	$(info MFEM_SHARED            = $(MFEM_SHARED))
	$(info MFEM_BUILD_DIR         = $(MFEM_BUILD_DIR))
	$(info MFEM_MPIEXEC           = $(MFEM_MPIEXEC))
	$(info MFEM_MPIEXEC_NP        = $(MFEM_MPIEXEC_NP))
	$(info MFEM_MPI_NP            = $(MFEM_MPI_NP))
	@true

ASTYLE_BIN = astyle
ASTYLE = $(ASTYLE_BIN) --options=$(SRC)config/mfem.astylerc
ASTYLE_VER = "Artistic Style Version 2.05.1"
FORMAT_FILES = $(foreach dir,$(DIRS) $(EM_DIRS) config,"$(dir)/*.?pp")
FORMAT_FILES += "tests/unit/*.cpp"
FORMAT_FILES += $(foreach dir,general linalg mesh fem,"tests/unit/$(dir)/*.?pp")

COUT_CERR_FILES = $(foreach dir,$(DIRS),$(dir)/*.[ch]pp)
COUT_CERR_EXCLUDE = '^general/error\.cpp' '^general/globals\.[ch]pp'

DEPRECATION_WARNING := \
"This feature is planned for removal in the next release."\
"Please open an issue at github.com/mfem/mfem/issues if you depend on it."
deprecation-warnings:
	@if [ -t 1 ]; then\
	   red="\033[0;31m"; yellow="\033[0;33m"; end="\033[0m";\
	 fi;\
	if [ $(MFEM_USE_LEGACY_OPENMP) = YES ]; then\
	  printf $$red"[MFEM_USE_LEGACY_OPENMP]"$$end": "$$yellow"%s"$$end"\n"\
	  $(DEPRECATION_WARNING);\
	fi

# $(call mfem_check_command, command-to-execute, success_msg, failed_msg)
mfem_check_command = \
  if [ -t 1 ]; then red="\033[0;31m"; green="\033[0;32m"; end="\033[0m"; fi;\
  if ! $(1); then\
    printf $$green"%s"$$end"\n" "[  OK  ] "$(strip $(2));\
  else\
    printf $$red"%s"$$end"\n"   "[FAILED] "$(strip $(3)); err_code=1;\
  fi

# Verify the C++ code styling in MFEM and check that std::cout and std::cerr are
# not used in the library (use mfem::out and mfem::err instead).
style:
	@echo "Applying C++ code style..."
	@astyle_version="$$($(ASTYLE_BIN) --version)";\
	 if [ "$$astyle_version" != $(ASTYLE_VER) ]; then\
	    printf "%s\n" "Invalid astyle version: '$$astyle_version'"\
	           "Please use: '"$(ASTYLE_VER)"'";\
	    exit 1;\
	 fi
	@err_code=0;\
	$(call mfem_check_command,\
	    $(ASTYLE) $(FORMAT_FILES) | grep Formatted,\
	    "No source files were changed",\
	    "Please make sure the changes are committed");\
	echo "Checking for use of std::cout...";\
	$(call mfem_check_command,\
	   grep cout $(COUT_CERR_FILES) | grep -v $(COUT_CERR_EXCLUDE:%=-e %),\
	   "No use of std::cout found", "Use mfem::out instead of std::cout");\
	echo "Checking for use of std::cerr...";\
	$(call mfem_check_command,\
	   grep cerr $(COUT_CERR_FILES) |\
	      grep -v $(COUT_CERR_EXCLUDE:%=-e %) -e cerrno,\
	   "No use of std::cerr found", "Use mfem::err instead of std::cerr");\
	exit $$err_code

# Print the contents of a makefile variable, e.g.: 'make print-MFEM_LIBS'.
print-%:
	$(info [ variable name]: $*)
	$(info [        origin]: $(origin $*))
	$(info [         value]: $(value $*))
	$(info [expanded value]: $($*))
	$(info )
	@true

# Print the contents of all makefile variables.
.PHONY: printall
printall: $(subst :,\:,$(foreach var,$(.VARIABLES),print-$(var)))
	@true<|MERGE_RESOLUTION|>--- conflicted
+++ resolved
@@ -259,18 +259,9 @@
 endif
 
 # List of MFEM dependencies, that require the *_LIB variable to be non-empty
-<<<<<<< HEAD
-MFEM_REQ_LIB_DEPS = SUPERLU METIS CONDUIT SIDRE LAPACK SUNDIALS MESQUITE\
-<<<<<<< HEAD
+MFEM_REQ_LIB_DEPS = SUPERLU MUMPS METIS CONDUIT SIDRE LAPACK SUNDIALS MESQUITE\
  SUITESPARSE STRUMPACK GINKGO GNUTLS NETCDF PETSC SLEPC MPFR PUMI HIOP GSLIB GSL\
  OCCA CEED RAJA UMPIRE
-=======
-=======
-MFEM_REQ_LIB_DEPS = SUPERLU MUMPS METIS CONDUIT SIDRE LAPACK SUNDIALS MESQUITE\
->>>>>>> 84d4013a
- SUITESPARSE STRUMPACK GINKGO GNUTLS NETCDF PETSC SLEPC MPFR PUMI HIOP GSLIB\
- OCCA CEED RAJA UMPIRE MKL_CPARDISO
->>>>>>> master
 PETSC_ERROR_MSG = $(if $(PETSC_FOUND),,. PETSC config not found: $(PETSC_VARS))
 SLEPC_ERROR_MSG = $(if $(SLEPC_FOUND),,. SLEPC config not found: $(SLEPC_VARS))
 
