--- conflicted
+++ resolved
@@ -50,11 +50,8 @@
   fem/test_operatorjacobismoother.cpp
   fem/test_pa_coeff.cpp
   fem/test_pa_kernels.cpp
-<<<<<<< HEAD
   fem/test_projection_revdiff.cpp
-=======
   fem/test_quadf_coef.cpp
->>>>>>> 3e0e2a74
   fem/test_quadraturefunc.cpp
   miniapps/test_sedov.cpp
 )
