--- conflicted
+++ resolved
@@ -422,27 +422,15 @@
 private:
    Coefficient * Q1;
    Coefficient * Q2;
-<<<<<<< HEAD
-   fptype (*Transform1)(fptype);
-   fptype (*Transform2)(fptype,fptype);
-
-public:
-   TransformedCoefficient (Coefficient * q,fptype (*F)(fptype))
-      : Q1(q), Transform1(F) { Q2 = 0; Transform2 = 0; }
-   TransformedCoefficient (Coefficient * q1,Coefficient * q2,
-                           fptype (*F)(fptype,fptype))
-      : Q1(q1), Q2(q2), Transform2(F) { Transform1 = 0; }
-=======
-   std::function<double(double)> Transform1;
-   std::function<double(double, double)> Transform2;
-
-public:
-   TransformedCoefficient (Coefficient * q, std::function<double(double)> F)
+   std::function<fptype(fptype)> Transform1;
+   std::function<fptype(fptype, fptype)> Transform2;
+
+public:
+   TransformedCoefficient (Coefficient * q, std::function<fptype(fptype)> F)
       : Q1(q), Transform1(std::move(F)) { Q2 = 0; Transform2 = 0; }
    TransformedCoefficient (Coefficient * q1,Coefficient * q2,
-                           std::function<double(double, double)> F)
+                           std::function<fptype(fptype, fptype)> F)
       : Q1(q1), Q2(q2), Transform2(std::move(F)) { Transform1 = 0; }
->>>>>>> ecfab8fe
 
    /// Set the time for internally stored coefficients
    void SetTime(fptype t);
