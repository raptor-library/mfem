--- conflicted
+++ resolved
@@ -111,129 +111,6 @@
    });
 }
 
-<<<<<<< HEAD
-=======
-MFEM_REGISTER_TMOP_KERNELS(void, AssembleDiagonalPA_Kernel_2D,
-                           const int NE,
-                           const Array<double> &b,
-                           const Array<double> &g,
-                           const DenseTensor &j,
-                           const Vector &h,
-                           Vector &diagonal,
-                           const int d1d,
-                           const int q1d)
-{
-   constexpr int DIM = 2;
-   const int D1D = T_D1D ? T_D1D : d1d;
-   const int Q1D = T_Q1D ? T_Q1D : q1d;
-
-   const auto B = Reshape(b.Read(), Q1D, D1D);
-   const auto G = Reshape(g.Read(), Q1D, D1D);
-   const auto J = Reshape(j.Read(), DIM, DIM, Q1D, Q1D, NE);
-   const auto H = Reshape(h.Read(), DIM, DIM, DIM, DIM, Q1D, Q1D, NE);
-
-   auto D = Reshape(diagonal.ReadWrite(), D1D, D1D, DIM, NE);
-
-   MFEM_FORALL(e, NE,
-   {
-      const int D1D = T_D1D ? T_D1D : d1d;
-      const int Q1D = T_Q1D ? T_Q1D : q1d;
-      constexpr int MD1 = T_D1D ? T_D1D : MAX_D1D;
-      constexpr int MQ1 = T_Q1D ? T_Q1D : MAX_Q1D;
-
-      double qd[DIM*DIM*MQ1*MD1];
-      DeviceTensor<4,double> QD(qd, DIM, DIM, MQ1, MD1);
-
-      for (int r = 0; r < DIM; r++)
-      {
-         for (int qx = 0; qx < Q1D; ++qx)
-         {
-            for (int dy = 0; dy < D1D; ++dy)
-            {
-               QD(0,0,qx,dy) = 0.0;
-               QD(0,1,qx,dy) = 0.0;
-               QD(1,0,qx,dy) = 0.0;
-               QD(1,1,qx,dy) = 0.0;
-
-               for (int qy = 0; qy < Q1D; ++qy)
-               {
-                  const double *Jtr = &J(0,0,qx,qy,e);
-
-                  // Jrt = Jtr^{-1}
-                  double j[4];
-                  ConstDeviceMatrix Jrt(j,2,2);
-                  kernels::CalcInverse<2>(Jtr, j);
-
-                  const double gg = G(qy,dy) * G(qy,dy);
-                  const double gb = G(qy,dy) * B(qy,dy);
-                  const double bb = B(qy,dy) * B(qy,dy);
-                  const double bgb[4] = { bb, gb, gb, gg };
-                  ConstDeviceMatrix BG(bgb,2,2);
-
-                  for (int i = 0; i < DIM; i++)
-                  {
-                     for (int j = 0; j < DIM; j++)
-                     {
-                        const double JJt = Jrt(i,j) * Jrt(j,i);
-                        QD(i,j,qx,dy) += JJt * BG(i,j) * H(r,i,r,j,qx,qy,e);
-                     }
-                  }
-               }
-            }
-         }
-         for (int dy = 0; dy < D1D; ++dy)
-         {
-            for (int dx = 0; dx < D1D; ++dx)
-            {
-               double d = 0.0;
-               for (int qx = 0; qx < Q1D; ++qx)
-               {
-                  const double gg = G(qx,dx) * G(qx,dx);
-                  const double gb = G(qx,dx) * B(qx,dx);
-                  const double bb = B(qx,dx) * B(qx,dx);
-                  d += gg * QD(0,0,qx,dy);
-                  d += gb * QD(0,1,qx,dy);
-                  d += gb * QD(1,0,qx,dy);
-                  d += bb * QD(1,1,qx,dy);
-               }
-               D(dx,dy,r,e) += d;
-            }
-         }
-      }
-   });
-
-   /* // Original i-j assembly (old invariants code).
-   for (int e = 0; e < NE; e++)
-   {
-      for (int q = 0; q < nqp; q++)
-      {
-         el.CalcDShape(ip, DSh);
-         Mult(DSh, Jrt, DS);
-         for (int i = 0; i < dof; i++)
-         {
-            for (int j = 0; j < dof; j++)
-            {
-               for (int r = 0; r < dim; r++)
-               {
-                  for (int c = 0; c < dim; c++)
-                  {
-                     for (int rr = 0; rr < dim; rr++)
-                     {
-                        for (int cc = 0; cc < dim; cc++)
-                        {
-                           A(e, i + r*dof, j + rr*dof) +=
-                                 weight_q * DS(i, c) * DS(j, cc) * h(r, c, rr, cc);
-                        }
-                     }
-                  }
-               }
-            }
-         }
-      }
-   } */
-}
-
->>>>>>> 7fdc80e0
 void TMOP_Integrator::AddMultGradPA_2D(const Vector &R, Vector &C) const
 {
    const int N = PA.ne;
