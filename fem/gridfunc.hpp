// Copyright (c) 2010-2022, Lawrence Livermore National Security, LLC. Produced
// at the Lawrence Livermore National Laboratory. All Rights reserved. See files
// LICENSE and NOTICE for details. LLNL-CODE-806117.
//
// This file is part of the MFEM library. For more information and source code
// availability visit https://mfem.org.
//
// MFEM is free software; you can redistribute it and/or modify it under the
// terms of the BSD-3 license. We welcome feedback and contributions, see file
// CONTRIBUTING.md for details.

#ifndef MFEM_GRIDFUNC
#define MFEM_GRIDFUNC

#include "../config/config.hpp"
#include "fespace.hpp"
#include "coefficient.hpp"
#include "bilininteg.hpp"
#ifdef MFEM_USE_ADIOS2
#include "../general/adios2stream.hpp"
#endif
#include <limits>
#include <ostream>
#include <string>
/* HDG */
#include "lininteg.hpp"

namespace mfem
{

/// Class for grid function - Vector with associated FE space.
class GridFunction : public Vector
{
protected:
   /// FE space on which the grid function lives. Owned if #fec is not NULL.
   FiniteElementSpace *fes;

   /** @brief Used when the grid function is read from a file. It can also be
       set explicitly, see MakeOwner().

       If not NULL, this pointer is owned by the GridFunction. */
   FiniteElementCollection *fec;

   long fes_sequence; // see FiniteElementSpace::sequence, Mesh::sequence

   /** Optional, internal true-dof vector: if the FiniteElementSpace #fes has a
       non-trivial (i.e. not NULL) prolongation operator, this Vector may hold
       associated true-dof values - either owned or external. */
   Vector t_vec;

   void SaveSTLTri(std::ostream &out, double p1[], double p2[], double p3[]);

   void GetVectorGradientHat(ElementTransformation &T, DenseMatrix &gh) const;

   // Project the delta coefficient without scaling and return the (local)
   // integral of the projection.
   void ProjectDeltaCoefficient(DeltaCoefficient &delta_coeff,
                                double &integral);

   // Sum fluxes to vertices and count element contributions
   void SumFluxAndCount(BilinearFormIntegrator &blfi,
                        GridFunction &flux,
                        Array<int>& counts,
                        bool wcoef,
                        int subdomain);

   /** Project a discontinuous vector coefficient in a continuous space and
       return in dof_attr the maximal attribute of the elements containing each
       degree of freedom. */
   void ProjectDiscCoefficient(VectorCoefficient &coeff, Array<int> &dof_attr);

   /// Loading helper.
   void LegacyNCReorder();

   void Destroy();

public:

   GridFunction() { fes = NULL; fec = NULL; fes_sequence = 0; UseDevice(true); }

   /// Copy constructor. The internal true-dof vector #t_vec is not copied.
   GridFunction(const GridFunction &orig)
      : Vector(orig), fes(orig.fes), fec(NULL), fes_sequence(orig.fes_sequence)
   { UseDevice(true); }

   /// Construct a GridFunction associated with the FiniteElementSpace @a *f.
   GridFunction(FiniteElementSpace *f) : Vector(f->GetVSize())
   { fes = f; fec = NULL; fes_sequence = f->GetSequence(); UseDevice(true); }

   /// Construct a GridFunction using previously allocated array @a data.
   /** The GridFunction does not assume ownership of @a data which is assumed to
       be of size at least `f->GetVSize()`. Similar to the Vector constructor
       for externally allocated array, the pointer @a data can be NULL. The data
       array can be replaced later using the method SetData().
    */
   GridFunction(FiniteElementSpace *f, double *data)
      : Vector(data, f->GetVSize())
   { fes = f; fec = NULL; fes_sequence = f->GetSequence(); UseDevice(true); }

   /** @brief Construct a GridFunction using previously allocated Vector @a base
       starting at the given offset, @a base_offset. */
   GridFunction(FiniteElementSpace *f, Vector &base, int base_offset = 0)
      : Vector(base, base_offset, f->GetVSize())
   { fes = f; fec = NULL; fes_sequence = f->GetSequence(); UseDevice(true); }

   /// Construct a GridFunction on the given Mesh, using the data from @a input.
   /** The content of @a input should be in the format created by the method
       Save(). The reconstructed FiniteElementSpace and FiniteElementCollection
       are owned by the GridFunction. */
   GridFunction(Mesh *m, std::istream &input);

   GridFunction(Mesh *m, GridFunction *gf_array[], int num_pieces);

   /// Copy assignment. Only the data of the base class Vector is copied.
   /** It is assumed that this object and @a rhs use FiniteElementSpace%s that
       have the same size.

       @note Defining this method overwrites the implicitly defined copy
       assignment operator. */
   GridFunction &operator=(const GridFunction &rhs)
   { return operator=((const Vector &)rhs); }

   /// Make the GridFunction the owner of #fec and #fes.
   /** If the new FiniteElementCollection, @a fec_, is NULL, ownership of #fec
       and #fes is taken away. */
   void MakeOwner(FiniteElementCollection *fec_) { fec = fec_; }

   FiniteElementCollection *OwnFEC() { return fec; }

   int VectorDim() const;
   int CurlDim() const;

   /// Read only access to the (optional) internal true-dof Vector.
   const Vector &GetTrueVector() const
   {
      MFEM_VERIFY(t_vec.Size() > 0, "SetTrueVector() before GetTrueVector()");
      return t_vec;
   }
   /// Read and write access to the (optional) internal true-dof Vector.
   /** Note that @a t_vec is set if it is not allocated or set already.*/
   Vector &GetTrueVector()
   { if (t_vec.Size() == 0) { SetTrueVector(); } return t_vec; }

   /// Extract the true-dofs from the GridFunction.
   void GetTrueDofs(Vector &tv) const;

   /// Shortcut for calling GetTrueDofs() with GetTrueVector() as argument.
   void SetTrueVector() { GetTrueDofs(t_vec); }

   /// Set the GridFunction from the given true-dof vector.
   virtual void SetFromTrueDofs(const Vector &tv);

   /// Shortcut for calling SetFromTrueDofs() with GetTrueVector() as argument.
   void SetFromTrueVector() { SetFromTrueDofs(GetTrueVector()); }

   /// Returns the values in the vertices of i'th element for dimension vdim.
   void GetNodalValues(int i, Array<double> &nval, int vdim = 1) const;

   /** @name Element index Get Value Methods

       These methods take an element index and return the interpolated value of
       the field at a given reference point within the element.

       @warning These methods retrieve and use the ElementTransformation object
       from the mfem::Mesh. This can alter the state of the element
       transformation object and can also lead to unexpected results when the
       ElementTransformation object is already in use such as when these methods
       are called from within an integration loop. Consider using
       GetValue(ElementTransformation &T, ...) instead.
   */
   ///@{
   /** Return a scalar value from within the given element. */
   virtual double GetValue(int i, const IntegrationPoint &ip,
                           int vdim = 1) const;

   /** Return a vector value from within the given element. */
   virtual void GetVectorValue(int i, const IntegrationPoint &ip,
                               Vector &val) const;
   ///@}

   /** @name Element Index Get Values Methods

       These are convenience methods for repeatedly calling GetValue for
       multiple points within a given element. The GetValues methods are
       optimized and should perform better than repeatedly calling GetValue. The
       GetVectorValues method simply calls GetVectorValue repeatedly.

       @warning These methods retrieve and use the ElementTransformation object
       from the mfem::Mesh. This can alter the state of the element
       transformation object and can also lead to unexpected results when the
       ElementTransformation object is already in use such as when these methods
       are called from within an integration loop. Consider using
       GetValues(ElementTransformation &T, ...) instead.
   */
   ///@{
   /** Compute a collection of scalar values from within the element indicated
       by the index i. */
   void GetValues(int i, const IntegrationRule &ir, Vector &vals,
                  int vdim = 1) const;

   /** Compute a collection of vector values from within the element indicated
       by the index i. */
   void GetValues(int i, const IntegrationRule &ir, Vector &vals,
                  DenseMatrix &tr, int vdim = 1) const;

   void GetVectorValues(int i, const IntegrationRule &ir,
                        DenseMatrix &vals, DenseMatrix &tr) const;
   ///@}

   /** @name ElementTransformation Get Value Methods

       These member functions are designed for use within
       GridFunctionCoefficient objects. These can be used with
       ElementTransformation objects coming from either
       Mesh::GetElementTransformation() or Mesh::GetBdrElementTransformation().

       @note These methods do not reset the ElementTransformation object so they
       should be safe to use within integration loops or other contexts where
       the ElementTransformation is already in use.
   */
   ///@{
   /** Return a scalar value from within the element indicated by the
       ElementTransformation Object. */
   virtual double GetValue(ElementTransformation &T, const IntegrationPoint &ip,
                           int comp = 0, Vector *tr = NULL) const;

   /** Return a vector value from within the element indicated by the
       ElementTransformation Object. */
   virtual void GetVectorValue(ElementTransformation &T,
                               const IntegrationPoint &ip,
                               Vector &val, Vector *tr = NULL) const;
   ///@}

   /** @name ElementTransformation Get Values Methods

       These are convenience methods for repeatedly calling GetValue for
       multiple points within a given element. They work by calling either the
       ElementTransformation or FaceElementTransformations versions described
       above. Consequently, these methods should not be expected to run faster
       than calling the above methods in an external loop.

       @note These methods do not reset the ElementTransformation object so they
       should be safe to use within integration loops or other contexts where
       the ElementTransformation is already in use.

       @note These methods can also be used with FaceElementTransformations
       objects.
    */
   ///@{
   /** Compute a collection of scalar values from within the element indicated
       by the ElementTransformation object. */
   void GetValues(ElementTransformation &T, const IntegrationRule &ir,
                  Vector &vals, int comp = 0, DenseMatrix *tr = NULL) const;

   /** Compute a collection of vector values from within the element indicated
       by the ElementTransformation object. */
   void GetVectorValues(ElementTransformation &T, const IntegrationRule &ir,
                        DenseMatrix &vals, DenseMatrix *tr = NULL) const;
   ///@}

   /** @name Face Index Get Values Methods

       These methods are designed to work with Discontinuous Galerkin basis
       functions. They compute field values on the interface between elements,
       or on boundary elements, by interpolating the field in a neighboring
       element. The \a side argument indices which neighboring element should be
       used: 0, 1, or 2 (automatically chosen).

       @warning These methods retrieve and use the FaceElementTransformations
       object from the mfem::Mesh. This can alter the state of the face element
       transformations object and can also lead to unexpected results when the
       FaceElementTransformations object is already in use such as when these
       methods are called from within an integration loop. Consider using
       GetValues(ElementTransformation &T, ...) instead.
    */
   ///@{
   /** Compute a collection of scalar values from within the face
       indicated by the index i. */
   int GetFaceValues(int i, int side, const IntegrationRule &ir, Vector &vals,
                     DenseMatrix &tr, int vdim = 1) const;

   /** Compute a collection of vector values from within the face
       indicated by the index i. */
   int GetFaceVectorValues(int i, int side, const IntegrationRule &ir,
                           DenseMatrix &vals, DenseMatrix &tr) const;
   ///@}

   void GetLaplacians(int i, const IntegrationRule &ir, Vector &laps,
                      int vdim = 1) const;

   void GetLaplacians(int i, const IntegrationRule &ir, Vector &laps,
                      DenseMatrix &tr, int vdim = 1) const;

   void GetHessians(int i, const IntegrationRule &ir, DenseMatrix &hess,
                    int vdim = 1) const;

   void GetHessians(int i, const IntegrationRule &ir, DenseMatrix &hess,
                    DenseMatrix &tr, int vdim = 1) const;

   void GetValuesFrom(const GridFunction &orig_func);

   void GetBdrValuesFrom(const GridFunction &orig_func);

   void GetVectorFieldValues(int i, const IntegrationRule &ir,
                             DenseMatrix &vals,
                             DenseMatrix &tr, int comp = 0) const;

   /// For a vector grid function, makes sure that the ordering is byNODES.
   void ReorderByNodes();

   /// Return the values as a vector on mesh vertices for dimension vdim.
   void GetNodalValues(Vector &nval, int vdim = 1) const;

   void GetVectorFieldNodalValues(Vector &val, int comp) const;

   void ProjectVectorFieldOn(GridFunction &vec_field, int comp = 0);

   /** @brief Compute a certain derivative of a function's component.
       Derivatives of the function are computed at the DOF locations of @a der,
       and averaged over overlapping DOFs. Thus this function projects the
       derivative to the FiniteElementSpace of @a der.
       @param[in]  comp  Index of the function's component to be differentiated.
                         The index is 1-based, i.e., use 1 for scalar functions.
       @param[in]  der_comp  Use 0/1/2 for derivatives in x/y/z directions.
       @param[out] der       The resulting derivative (scalar function). The
                             FiniteElementSpace of this function must be set
                             before the call. */
   void GetDerivative(int comp, int der_comp, GridFunction &der);

   double GetDivergence(ElementTransformation &tr) const;

   void GetCurl(ElementTransformation &tr, Vector &curl) const;

   void GetGradient(ElementTransformation &tr, Vector &grad) const;

   void GetGradients(ElementTransformation &tr, const IntegrationRule &ir,
                     DenseMatrix &grad) const;

   void GetGradients(const int elem, const IntegrationRule &ir,
                     DenseMatrix &grad) const
   { GetGradients(*fes->GetElementTransformation(elem), ir, grad); }

   void GetVectorGradient(ElementTransformation &tr, DenseMatrix &grad) const;

   /** Compute \f$ (\int_{\Omega} (*this) \psi_i)/(\int_{\Omega} \psi_i) \f$,
       where \f$ \psi_i \f$ are the basis functions for the FE space of avgs.
       Both FE spaces should be scalar and on the same mesh. */
   void GetElementAverages(GridFunction &avgs) const;

   /** Sets the output vector @a dof_vals to the values of the degrees of
       freedom of element @a el. */
   virtual void GetElementDofValues(int el, Vector &dof_vals) const;

   /** Impose the given bounds on the function's DOFs while preserving its local
    *  integral (described in terms of the given weights) on the i'th element
    *  through SLBPQ optimization.
    *  Intended to be used for discontinuous FE functions. */
   void ImposeBounds(int i, const Vector &weights,
                     const Vector &lo_, const Vector &hi_);
   void ImposeBounds(int i, const Vector &weights,
                     double min_ = 0.0, double max_ = infinity());

   /** On a non-conforming mesh, make sure the function lies in the conforming
       space by multiplying with R and then with P, the conforming restriction
       and prolongation matrices of the space, respectively. */
   void RestrictConforming();

   /** @brief Project the @a src GridFunction to @a this GridFunction, both of
       which must be on the same mesh. */
   /** The current implementation assumes that all elements use the same
       projection matrix. */
   void ProjectGridFunction(const GridFunction &src);

   /* HDG */
   void ProjectCoefficientSkeleton(Coefficient &coeff);
   void ProjectCoefficientSkeleton(VectorCoefficient &vcoeff);

   /** @brief Project @a coeff Coefficient to @a this GridFunction. The
       projection computation depends on the choice of the FiniteElementSpace
       #fes. Note that this is usually interpolation at the degrees of freedom
       in each element (not L2 projection). */
   virtual void ProjectCoefficient(Coefficient &coeff);

   /** @brief Project @a coeff Coefficient to @a this GridFunction, using one
       element for each degree of freedom in @a dofs and nodal interpolation on
       that element. */
   void ProjectCoefficient(Coefficient &coeff, Array<int> &dofs, int vd = 0);

   /** @brief Project @a vcoeff VectorCoefficient to @a this GridFunction. The
       projection computation depends on the choice of the FiniteElementSpace
       #fes. Note that this is usually interpolation at the degrees of freedom
       in each element (not L2 projection).*/
   void ProjectCoefficient(VectorCoefficient &vcoeff);

   /** @brief Project @a vcoeff VectorCoefficient to @a this GridFunction, using
       one element for each degree of freedom in @a dofs and nodal interpolation
       on that element. */
   void ProjectCoefficient(VectorCoefficient &vcoeff, Array<int> &dofs);

   /** @brief Project @a vcoeff VectorCoefficient to @a this GridFunction, only
       projecting onto elements with the given @a attribute */
   void ProjectCoefficient(VectorCoefficient &vcoeff, int attribute);

   /** @brief Analogous to the version with argument @a vcoeff VectorCoefficient
       but using an array of scalar coefficients for each component. */
   void ProjectCoefficient(Coefficient *coeff[]);

   /** @brief Project a discontinuous vector coefficient as a grid function on
       a continuous finite element space. The values in shared dofs are
       determined from the element with maximal attribute. */
   virtual void ProjectDiscCoefficient(VectorCoefficient &coeff);

   enum AvgType {ARITHMETIC, HARMONIC};
   /** @brief Projects a discontinuous coefficient so that the values in shared
       vdofs are computed by taking an average of the possible values. */
   virtual void ProjectDiscCoefficient(Coefficient &coeff, AvgType type);
   /** @brief Projects a discontinuous _vector_ coefficient so that the values
       in shared vdofs are computed by taking an average of the possible values.
   */
   virtual void ProjectDiscCoefficient(VectorCoefficient &coeff, AvgType type);

protected:
   /** @brief Accumulates (depending on @a type) the values of @a coeff at all
       shared vdofs and counts in how many zones each vdof appears. */
   void AccumulateAndCountZones(Coefficient &coeff, AvgType type,
                                Array<int> &zones_per_vdof);

   /** @brief Accumulates (depending on @a type) the values of @a vcoeff at all
       shared vdofs and counts in how many zones each vdof appears. */
   void AccumulateAndCountZones(VectorCoefficient &vcoeff, AvgType type,
                                Array<int> &zones_per_vdof);

   /** @brief Used for the serial and parallel implementations of the
       GetDerivative() method; see its documentation. */
   void AccumulateAndCountDerivativeValues(int comp, int der_comp,
                                           GridFunction &der,
                                           Array<int> &zones_per_dof);

   void AccumulateAndCountBdrValues(Coefficient *coeff[],
                                    VectorCoefficient *vcoeff, Array<int> &attr,
                                    Array<int> &values_counter);

   void AccumulateAndCountBdrTangentValues(VectorCoefficient &vcoeff,
                                           Array<int> &bdr_attr,
                                           Array<int> &values_counter);

   // Complete the computation of averages; called e.g. after
   // AccumulateAndCountZones().
   void ComputeMeans(AvgType type, Array<int> &zones_per_vdof);

public:
   /** @brief Project a Coefficient on the GridFunction, modifying only DOFs on
       the boundary associated with the boundary attributes marked in the
       @a attr array. */
   void ProjectBdrCoefficient(Coefficient &coeff, Array<int> &attr)
   {
      Coefficient *coeff_p = &coeff;
      ProjectBdrCoefficient(&coeff_p, attr);
   }

   /** @brief Project a VectorCoefficient on the GridFunction, modifying only
       DOFs on the boundary associated with the boundary attributes marked in
       the @a attr array. */
   virtual void ProjectBdrCoefficient(VectorCoefficient &vcoeff,
                                      Array<int> &attr);

   /** @brief Project a set of Coefficient%s on the components of the
       GridFunction, modifying only DOFs on the boundary associated with the
       boundary attributed marked in the @a attr array. */
   /** If a Coefficient pointer in the array @a coeff is NULL, that component
       will not be touched. */
   virtual void ProjectBdrCoefficient(Coefficient *coeff[], Array<int> &attr);

   /** Project the normal component of the given VectorCoefficient on
       the boundary. Only boundary attributes that are marked in
       'bdr_attr' are projected. Assumes RT-type VectorFE GridFunction. */
   void ProjectBdrCoefficientNormal(VectorCoefficient &vcoeff,
                                    Array<int> &bdr_attr);

   /** @brief Project the tangential components of the given VectorCoefficient
       on the boundary. Only boundary attributes that are marked in @a bdr_attr
       are projected. Assumes ND-type VectorFE GridFunction. */
   virtual void ProjectBdrCoefficientTangent(VectorCoefficient &vcoeff,
                                             Array<int> &bdr_attr);


   virtual double ComputeL2Error(Coefficient *exsol[],
                                 const IntegrationRule *irs[] = NULL,
                                 const Array<int> *elems = NULL) const;

   /// Returns ||grad u_ex - grad u_h||_L2 in element ielem for H1 or L2 elements
   virtual double ComputeElementGradError(int ielem, VectorCoefficient *exgrad,
                                          const IntegrationRule *irs[] = NULL) const;

   /// Returns ||u_ex - u_h||_L2 for H1 or L2 elements
   /* The @a elems input variable expects a list of markers:
      an elem marker equal to 1 will compute the L2 error on that element
      an elem marker equal to 0 will not compute the L2 error on that element */
   virtual double ComputeL2Error(Coefficient &exsol,
                                 const IntegrationRule *irs[] = NULL,
                                 const Array<int> *elems = NULL) const
   { return GridFunction::ComputeLpError(2.0, exsol, NULL, irs, elems); }

   virtual double ComputeL2Error(VectorCoefficient &exsol,
                                 const IntegrationRule *irs[] = NULL,
                                 const Array<int> *elems = NULL) const;

   /* HDG */
   double ComputeMean(const IntegrationRule *irs[]) const;

   double ComputeL2ErrorMinusMean(Coefficient &exsol,
                                const double mean,
                                const IntegrationRule *irs[] = NULL) const
   { return ComputeLpErrorMinusMean(2.0, exsol, mean, NULL, irs); }

   double ComputeLpErrorMinusMean(const double p, Coefficient &exsol, const double mean,
		   	   	   	   	   	   	  Coefficient *weight = NULL,
								  const IntegrationRule *irs[] = NULL) const;

   /// Returns ||grad u_ex - grad u_h||_L2 for H1 or L2 elements
   virtual double ComputeGradError(VectorCoefficient *exgrad,
                                   const IntegrationRule *irs[] = NULL) const;

   /// Returns ||curl u_ex - curl u_h||_L2 for ND elements
   virtual double ComputeCurlError(VectorCoefficient *excurl,
                                   const IntegrationRule *irs[] = NULL) const;

   /// Returns ||div u_ex - div u_h||_L2 for RT elements
   virtual double ComputeDivError(Coefficient *exdiv,
                                  const IntegrationRule *irs[] = NULL) const;

   /// Returns the Face Jumps error for L2 elements. The error can be weighted
   /// by a constant nu, by nu/h, or nu*p^2/h, depending on the value of
   /// @a jump_scaling.
   virtual double ComputeDGFaceJumpError(Coefficient *exsol,
                                         Coefficient *ell_coeff,
                                         class JumpScaling jump_scaling,
                                         const IntegrationRule *irs[] = NULL)
   const;

   /// Returns the Face Jumps error for L2 elements, with 1/h scaling.
   MFEM_DEPRECATED
   double ComputeDGFaceJumpError(Coefficient *exsol,
                                 Coefficient *ell_coeff,
                                 double Nu,
                                 const IntegrationRule *irs[] = NULL) const;

   /** This method is kept for backward compatibility.

       Returns either the H1-seminorm, or the DG face jumps error, or both
       depending on norm_type = 1, 2, 3. Additional arguments for the DG face
       jumps norm: ell_coeff: mesh-depended coefficient (weight) Nu: scalar
       constant weight */
   virtual double ComputeH1Error(Coefficient *exsol, VectorCoefficient *exgrad,
                                 Coefficient *ell_coef, double Nu,
                                 int norm_type) const;

   /// Returns the error measured in H1-norm for H1 elements or in "broken"
   /// H1-norm for L2 elements
   virtual double ComputeH1Error(Coefficient *exsol, VectorCoefficient *exgrad,
                                 const IntegrationRule *irs[] = NULL) const;

   /// Returns the error measured in H(div)-norm for RT elements
   virtual double ComputeHDivError(VectorCoefficient *exsol,
                                   Coefficient *exdiv,
                                   const IntegrationRule *irs[] = NULL) const;

   /// Returns the error measured in H(curl)-norm for ND elements
   virtual double ComputeHCurlError(VectorCoefficient *exsol,
                                    VectorCoefficient *excurl,
                                    const IntegrationRule *irs[] = NULL) const;

   virtual double ComputeMaxError(Coefficient &exsol,
                                  const IntegrationRule *irs[] = NULL) const
   {
      return ComputeLpError(infinity(), exsol, NULL, irs);
   }

   virtual double ComputeMaxError(Coefficient *exsol[],
                                  const IntegrationRule *irs[] = NULL) const;

   virtual double ComputeMaxError(VectorCoefficient &exsol,
                                  const IntegrationRule *irs[] = NULL) const
   {
      return ComputeLpError(infinity(), exsol, NULL, NULL, irs);
   }

   virtual double ComputeL1Error(Coefficient &exsol,
                                 const IntegrationRule *irs[] = NULL) const
   { return ComputeLpError(1.0, exsol, NULL, irs); }

   virtual double ComputeW11Error(Coefficient *exsol, VectorCoefficient *exgrad,
                                  int norm_type, const Array<int> *elems = NULL,
                                  const IntegrationRule *irs[] = NULL) const;

   virtual double ComputeL1Error(VectorCoefficient &exsol,
                                 const IntegrationRule *irs[] = NULL) const
   { return ComputeLpError(1.0, exsol, NULL, NULL, irs); }

<<<<<<< HEAD
   /* HDG */
   double ComputeMeanLpError(const double p, Coefficient &exsol,
                             const IntegrationRule *irs[] = NULL) const;

=======
   /* The @a elems input variable expects a list of markers:
    an elem marker equal to 1 will compute the L2 error on that element
    an elem marker equal to 0 will not compute the L2 error on that element */
>>>>>>> d84884d1
   virtual double ComputeLpError(const double p, Coefficient &exsol,
                                 Coefficient *weight = NULL,
                                 const IntegrationRule *irs[] = NULL,
                                 const Array<int> *elems = NULL) const;

   /** Compute the Lp error in each element of the mesh and store the results in
       the Vector @a error. The result should be of length number of elements,
       for example an L2 GridFunction of order zero using map type VALUE. */
   virtual void ComputeElementLpErrors(const double p, Coefficient &exsol,
                                       Vector &error,
                                       Coefficient *weight = NULL,
                                       const IntegrationRule *irs[] = NULL
                                      ) const;

   virtual void ComputeElementL1Errors(Coefficient &exsol,
                                       Vector &error,
                                       const IntegrationRule *irs[] = NULL
                                      ) const
   { ComputeElementLpErrors(1.0, exsol, error, NULL, irs); }

   virtual void ComputeElementL2Errors(Coefficient &exsol,
                                       Vector &error,
                                       const IntegrationRule *irs[] = NULL
                                      ) const
   { ComputeElementLpErrors(2.0, exsol, error, NULL, irs); }

   virtual void ComputeElementMaxErrors(Coefficient &exsol,
                                        Vector &error,
                                        const IntegrationRule *irs[] = NULL
                                       ) const
   { ComputeElementLpErrors(infinity(), exsol, error, NULL, irs); }

   /** When given a vector weight, compute the pointwise (scalar) error as the
       dot product of the vector error with the vector weight. Otherwise, the
       scalar error is the l_2 norm of the vector error. */
   virtual double ComputeLpError(const double p, VectorCoefficient &exsol,
                                 Coefficient *weight = NULL,
                                 VectorCoefficient *v_weight = NULL,
                                 const IntegrationRule *irs[] = NULL) const;

   /** Compute the Lp error in each element of the mesh and store the results in
       the Vector @ error. The result should be of length number of elements,
       for example an L2 GridFunction of order zero using map type VALUE. */
   virtual void ComputeElementLpErrors(const double p, VectorCoefficient &exsol,
                                       Vector &error,
                                       Coefficient *weight = NULL,
                                       VectorCoefficient *v_weight = NULL,
                                       const IntegrationRule *irs[] = NULL
                                      ) const;

   virtual void ComputeElementL1Errors(VectorCoefficient &exsol,
                                       Vector &error,
                                       const IntegrationRule *irs[] = NULL
                                      ) const
   { ComputeElementLpErrors(1.0, exsol, error, NULL, NULL, irs); }

   virtual void ComputeElementL2Errors(VectorCoefficient &exsol,
                                       Vector &error,
                                       const IntegrationRule *irs[] = NULL
                                      ) const
   { ComputeElementLpErrors(2.0, exsol, error, NULL, NULL, irs); }

   virtual void ComputeElementMaxErrors(VectorCoefficient &exsol,
                                        Vector &error,
                                        const IntegrationRule *irs[] = NULL
                                       ) const
   { ComputeElementLpErrors(infinity(), exsol, error, NULL, NULL, irs); }

   virtual void ComputeFlux(BilinearFormIntegrator &blfi,
                            GridFunction &flux,
                            bool wcoef = true, int subdomain = -1);

   /// Redefine '=' for GridFunction = constant.
   GridFunction &operator=(double value);

   /// Copy the data from @a v.
   /** The size of @a v must be equal to the size of the associated
       FiniteElementSpace #fes. */
   GridFunction &operator=(const Vector &v);

   /// Transform by the Space UpdateMatrix (e.g., on Mesh change).
   virtual void Update();

   FiniteElementSpace *FESpace() { return fes; }
   const FiniteElementSpace *FESpace() const { return fes; }

   /// Associate a new FiniteElementSpace with the GridFunction.
   /** The GridFunction is resized using the SetSize() method. */
   virtual void SetSpace(FiniteElementSpace *f);

   using Vector::MakeRef;

   /** @brief Make the GridFunction reference external data on a new
       FiniteElementSpace. */
   /** This method changes the FiniteElementSpace associated with the
       GridFunction and sets the pointer @a v as external data in the
       GridFunction. */
   virtual void MakeRef(FiniteElementSpace *f, double *v);

   /** @brief Make the GridFunction reference external data on a new
       FiniteElementSpace. */
   /** This method changes the FiniteElementSpace associated with the
       GridFunction and sets the data of the Vector @a v (plus the @a v_offset)
       as external data in the GridFunction.
       @note This version of the method will also perform bounds checks when
       the build option MFEM_DEBUG is enabled. */
   virtual void MakeRef(FiniteElementSpace *f, Vector &v, int v_offset);

   /** @brief Associate a new FiniteElementSpace and new true-dof data with the
       GridFunction. */
   /** - If the prolongation matrix of @a f is trivial (i.e. its method
         FiniteElementSpace::GetProlongationMatrix() returns NULL), then the
         method MakeRef() is called with the same arguments.
       - Otherwise, the method SetSpace() is called with argument @a f.
       - The internal true-dof vector is set to reference @a tv. */
   void MakeTRef(FiniteElementSpace *f, double *tv);

   /** @brief Associate a new FiniteElementSpace and new true-dof data with the
       GridFunction. */
   /** - If the prolongation matrix of @a f is trivial (i.e. its method
         FiniteElementSpace::GetProlongationMatrix() returns NULL), this method
         calls MakeRef() with the same arguments.
       - Otherwise, this method calls SetSpace() with argument @a f.
       - The internal true-dof vector is set to reference the sub-vector of
         @a tv starting at the offset @a tv_offset. */
   void MakeTRef(FiniteElementSpace *f, Vector &tv, int tv_offset);

   /// Save the GridFunction to an output stream.
   virtual void Save(std::ostream &out) const;

   /// Save the GridFunction to a file. The given @a precision will be used for
   /// ASCII output.
   virtual void Save(const char *fname, int precision=16) const;

#ifdef MFEM_USE_ADIOS2
   /// Save the GridFunction to a binary output stream using adios2 bp format.
   virtual void Save(adios2stream &out, const std::string& variable_name,
                     const adios2stream::data_type
                     type = adios2stream::data_type::point_data) const;
#endif

   /** @brief Write the GridFunction in VTK format. Note that Mesh::PrintVTK
       must be called first. The parameter ref > 0 must match the one used in
       Mesh::PrintVTK. */
   void SaveVTK(std::ostream &out, const std::string &field_name, int ref);

   /** @brief Write the GridFunction in STL format. Note that the mesh dimension
       must be 2 and that quad elements will be broken into two triangles.*/
   void SaveSTL(std::ostream &out, int TimesToRefine = 1);

   /// Destroys grid function.
   virtual ~GridFunction() { Destroy(); }
};


/** Overload operator<< for std::ostream and GridFunction; valid also for the
    derived class ParGridFunction */
std::ostream &operator<<(std::ostream &out, const GridFunction &sol);

/// Class used to specify how the jump terms in
/// GridFunction::ComputeDGFaceJumpError are scaled.
class JumpScaling
{
public:
   enum JumpScalingType
   {
      CONSTANT,
      ONE_OVER_H,
      P_SQUARED_OVER_H
   };
private:
   double nu;
   JumpScalingType type;
public:
   JumpScaling(double nu_=1.0, JumpScalingType type_=CONSTANT)
      : nu(nu_), type(type_) { }
   double Eval(double h, int p) const
   {
      double val = nu;
      if (type != CONSTANT) { val /= h; }
      if (type == P_SQUARED_OVER_H) { val *= p*p; }
      return val;
   }
};

/// Overload operator<< for std::ostream and QuadratureFunction.
std::ostream &operator<<(std::ostream &out, const QuadratureFunction &qf);


double ZZErrorEstimator(BilinearFormIntegrator &blfi,
                        GridFunction &u,
                        GridFunction &flux,
                        Vector &error_estimates,
                        Array<int> *aniso_flags = NULL,
                        int with_subdomains = 1,
                        bool with_coeff = false);

/// Defines the global tensor product polynomial space used by NewZZErorrEstimator
/**
 *  See BoundingBox(...) for a description of @a angle and @a midpoint
 */
void TensorProductLegendre(int dim,                      // input
                           int order,                    // input
                           const Vector &x_in,           // input
                           const Vector &xmax,           // input
                           const Vector &xmin,           // input
                           Vector &poly,                 // output
                           double angle=0.0,             // input (optional)
                           const Vector *midpoint=NULL); // input (optional)

/// Defines the bounding box for the face patches used by NewZZErorrEstimator
/**
 *  By default, BoundingBox(...) computes the parameters of a minimal bounding box
 *  for the given @a face_patch that is aligned with the physical (i.e. global)
 *  Cartesian axes. This means that the size of the bounding box will depend on the
 *  orientation of the patch. It is better to construct an orientation-independent box.
 *  This is implemented for 2D patches. The parameters @a angle and @a midpoint encode
 *  the necessary additional geometric information.
 *
 *      @a iface     : Index of the face that the patch corresponds to.
 *                     This is used to compute @a angle and @a midpoint.
 *
 *      @a angle     : The angle the patch face makes with the x-axis.
 *      @a midpoint  : The midpoint of the face.
 */
void BoundingBox(const Array<int> &face_patch, // input
                 FiniteElementSpace *ufes,     // input
                 int order,                    // input
                 Vector &xmin,                 // output
                 Vector &xmax,                 // output
                 double &angle,                // output
                 Vector &midpoint,             // output
                 int iface=-1);                // input (optional)

/// A ``true'' ZZ error estimator that uses face-based patches for flux reconstruction.
/**
 *  Only two-element face patches are ever used:
 *   - For conforming faces, the face patch consists of its two neighboring elements.
 *   - In the non-conforming setting, only the face patches associated to fine-scale
 *     element faces are used. These face patches always consist of two elements
 *     delivered by mesh::GetFaceElements(Face, *Elem1, *Elem2).
 */
double LSZZErrorEstimator(BilinearFormIntegrator &blfi,         // input
                          GridFunction &u,                      // input
                          Vector &error_estimates,              // output
                          bool subdomain_reconstruction = true, // input (optional)
                          bool with_coeff = false,              // input (optional)
                          double tichonov_coeff = 0.0);         // input (optional)

/// Compute the Lp distance between two grid functions on the given element.
double ComputeElementLpDistance(double p, int i,
                                GridFunction& gf1, GridFunction& gf2);


/// Class used for extruding scalar GridFunctions
class ExtrudeCoefficient : public Coefficient
{
private:
   int n;
   Mesh *mesh_in;
   Coefficient &sol_in;
public:
   ExtrudeCoefficient(Mesh *m, Coefficient &s, int n_)
      : n(n_), mesh_in(m), sol_in(s) { }
   virtual double Eval(ElementTransformation &T, const IntegrationPoint &ip);
   virtual ~ExtrudeCoefficient() { }
};

/// Extrude a scalar 1D GridFunction, after extruding the mesh with Extrude1D.
GridFunction *Extrude1DGridFunction(Mesh *mesh, Mesh *mesh2d,
                                    GridFunction *sol, const int ny);

} // namespace mfem

#endif<|MERGE_RESOLUTION|>--- conflicted
+++ resolved
@@ -597,16 +597,13 @@
                                  const IntegrationRule *irs[] = NULL) const
    { return ComputeLpError(1.0, exsol, NULL, NULL, irs); }
 
-<<<<<<< HEAD
    /* HDG */
    double ComputeMeanLpError(const double p, Coefficient &exsol,
                              const IntegrationRule *irs[] = NULL) const;
 
-=======
    /* The @a elems input variable expects a list of markers:
     an elem marker equal to 1 will compute the L2 error on that element
     an elem marker equal to 0 will not compute the L2 error on that element */
->>>>>>> d84884d1
    virtual double ComputeLpError(const double p, Coefficient &exsol,
                                  Coefficient *weight = NULL,
                                  const IntegrationRule *irs[] = NULL,
