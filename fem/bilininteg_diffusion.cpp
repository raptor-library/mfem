--- conflicted
+++ resolved
@@ -1551,27 +1551,16 @@
    {
       switch ((D1D << 4 ) | Q1D)
       {
-<<<<<<< HEAD
          case 0x23: return SmemPADiffusionApply3D<2,3>(NE,B,G,D,X,Y);
          case 0x34: return SmemPADiffusionApply3D<3,4>(NE,B,G,D,X,Y);
          case 0x45: return SmemPADiffusionApply3D<4,5>(NE,B,G,D,X,Y);
+         case 0x46: return SmemPADiffusionApply3D<4,6>(NE,B,G,D,X,Y);
          case 0x56: return SmemPADiffusionApply3D<5,6>(NE,B,G,D,X,Y);
+         case 0x58: return SmemPADiffusionApply3D<5,8>(NE,B,G,D,X,Y);
          case 0x67: return SmemPADiffusionApply3D<6,7>(NE,B,G,D,X,Y);
          case 0x78: return SmemPADiffusionApply3D<7,8>(NE,B,G,D,X,Y);
-         case 0x89: return SmemPADiffusionApply3D<8,9>(NE,B,G,D,X,Y);
-         default:   return PADiffusionApply3D(NE,aB,aG,aBt,aGt,vD,vX,vY,D1D,Q1D);
-=======
-         case 0x23: return SmemPADiffusionApply3D<2,3>(NE,B,G,Bt,Gt,D,X,Y);
-         case 0x34: return SmemPADiffusionApply3D<3,4>(NE,B,G,Bt,Gt,D,X,Y);
-         case 0x45: return SmemPADiffusionApply3D<4,5>(NE,B,G,Bt,Gt,D,X,Y);
-         case 0x46: return SmemPADiffusionApply3D<4,6>(NE,B,G,Bt,Gt,D,X,Y);
-         case 0x56: return SmemPADiffusionApply3D<5,6>(NE,B,G,Bt,Gt,D,X,Y);
-         case 0x58: return SmemPADiffusionApply3D<5,8>(NE,B,G,Bt,Gt,D,X,Y);
-         case 0x67: return SmemPADiffusionApply3D<6,7>(NE,B,G,Bt,Gt,D,X,Y);
-         case 0x78: return SmemPADiffusionApply3D<7,8>(NE,B,G,Bt,Gt,D,X,Y);
-         case 0x89: return SmemPADiffusionApply3D<8,9>(NE,B,G,Bt,Gt,D,X,Y);
+      case 0x89: return SmemPADiffusionApply3D<8,9>(NE,B,G,D,X,Y);
          default:   return PADiffusionApply3D(NE,B,G,Bt,Gt,D,X,Y,D1D,Q1D);
->>>>>>> 120f5a81
       }
    }
 #else // MFEM_USE_JIT
