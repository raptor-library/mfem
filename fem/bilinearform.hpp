// Copyright (c) 2010-2020, Lawrence Livermore National Security, LLC. Produced
// at the Lawrence Livermore National Laboratory. All Rights reserved. See files
// LICENSE and NOTICE for details. LLNL-CODE-806117.
//
// This file is part of the MFEM library. For more information and source code
// availability visit https://mfem.org.
//
// MFEM is free software; you can redistribute it and/or modify it under the
// terms of the BSD-3 license. We welcome feedback and contributions, see file
// CONTRIBUTING.md for details.

#ifndef MFEM_BILINEARFORM
#define MFEM_BILINEARFORM

#include "../config/config.hpp"
#include "../linalg/linalg.hpp"
#include "fespace.hpp"
#include "gridfunc.hpp"
#include "linearform.hpp"
#include "bilininteg.hpp"
#include "bilinearform_ext.hpp"
#include "staticcond.hpp"
#include "hybridization.hpp"

namespace mfem
{

/// Enumeration defining the assembly level for bilinear and nonlinear form
/// classes derived from Operator.
enum class AssemblyLevel
{
   /// Fully assembled form, i.e. a global sparse matrix in MFEM, Hypre or PETSC
   /// format.
   FULL,
   /// Form assembled at element level, which computes and stores dense element
   /// matrices.
   ELEMENT,
   /// Partially-assembled form, which computes and stores data only at
   /// quadrature points.
   PARTIAL,
   /// "Matrix-free" form that computes all of its action on-the-fly without any
   /// substantial storage.
   NONE,
};

/// Returns the AssemblyLevel associated to @a assembly
AssemblyLevel StringToAssemblyLevel(const std::string &assembly);

/** Class for bilinear form - "Matrix" with associated FE space and
    BLFIntegrators. */
class BilinearForm : public Matrix
{
protected:
   /// Sparse matrix to be associated with the form. Owned.
   SparseMatrix *mat;

   /// Matrix used to eliminate b.c. Owned.
   SparseMatrix *mat_e;

   /// FE space on which the form lives. Not owned.
   FiniteElementSpace *fes;

   /// The assembly level of the form (full, partial, etc.)
   AssemblyLevel assembly;
   /// Element batch size used in the form action (1, 8, num_elems, etc.)
   int batch;
   /** Extension for supporting Full Assembly (FA), Element Assembly (EA),
       Partial Assembly (PA), or Matrix Free assembly (MF). */
   BilinearFormExtension *ext;

   /// Indicates the Mesh::sequence corresponding to the current state of the
   /// BilinearForm.
   long sequence;

   /** @brief Indicates the BilinearFormIntegrator%s stored in #dbfi, #bbfi,
       #fbfi, and #bfbfi are owned by another BilinearForm. */
   int extern_bfs;

   /// Set of Domain Integrators to be applied.
   Array<BilinearFormIntegrator*> dbfi;

   /// Set of Boundary Integrators to be applied.
   Array<BilinearFormIntegrator*> bbfi;
   Array<Array<int>*>             bbfi_marker; ///< Entries are not owned.

   /// Set of interior face Integrators to be applied.
   Array<BilinearFormIntegrator*> fbfi;

   /// Set of boundary face Integrators to be applied.
   Array<BilinearFormIntegrator*> bfbfi;
   Array<Array<int>*>             bfbfi_marker; ///< Entries are not owned.

   DenseMatrix elemmat;
   Array<int>  vdofs;

   DenseTensor *element_matrices; ///< Owned.

   StaticCondensation *static_cond; ///< Owned.
   Hybridization *hybridization; ///< Owned.

   /** This data member allows one to specify what should be done to the
       diagonal matrix entries and corresponding RHS values upon elimination of
       the constrained DoFs. */
   DiagonalPolicy diag_policy;

   int precompute_sparsity;
   // Allocate appropriate SparseMatrix and assign it to mat
   void AllocMat();

   void ConformingAssemble();

   // may be used in the construction of derived classes
   BilinearForm() : Matrix (0)
   {
      fes = NULL; sequence = -1;
      mat = mat_e = NULL; extern_bfs = 0; element_matrices = NULL;
      static_cond = NULL; hybridization = NULL;
      precompute_sparsity = 0;
      diag_policy = DIAG_KEEP;
      assembly = AssemblyLevel::FULL;
      batch = 1;
      ext = NULL;
   }

private:
   /// Copy construction is not supported; body is undefined.
   BilinearForm(const BilinearForm &);

   /// Copy assignment is not supported; body is undefined.
   BilinearForm &operator=(const BilinearForm &);

public:
   /// Creates bilinear form associated with FE space @a *f.
   /** The pointer @a f is not owned by the newly constructed object. */
   BilinearForm(FiniteElementSpace *f);

   /** @brief Create a BilinearForm on the FiniteElementSpace @a f, using the
       same integrators as the BilinearForm @a bf.

       The pointer @a f is not owned by the newly constructed object.

       The integrators in @a bf are copied as pointers and they are not owned by
       the newly constructed BilinearForm.

       The optional parameter @a ps is used to initialize the internal flag
       #precompute_sparsity, see UsePrecomputedSparsity() for details. */
   BilinearForm(FiniteElementSpace *f, BilinearForm *bf, int ps = 0);

   /// Get the size of the BilinearForm as a square matrix.
   int Size() const { return height; }

   /// Set the desired assembly level. The default is AssemblyLevel::FULL.
   /** This method must be called before assembly. */
   void SetAssemblyLevel(AssemblyLevel assembly_level);

<<<<<<< HEAD
   /// Set the desired assembly level based on a std::string.
   void SetAssemblyLevel(const std::string &assembly);

   /// Get the assembly level
   AssemblyLevel GetAssemblyLevel() {return assembly;}
=======
   /// Returns the assembly level
   AssemblyLevel GetAssemblyLevel() const { return assembly; }
>>>>>>> dcd2ed5c

   /** Enable the use of static condensation. For details see the description
       for class StaticCondensation in fem/staticcond.hpp This method should be
       called before assembly. If the number of unknowns after static
       condensation is not reduced, it is not enabled. */
   void EnableStaticCondensation();

   /** Check if static condensation was actually enabled by a previous call to
       EnableStaticCondensation(). */
   bool StaticCondensationIsEnabled() const { return static_cond; }

   /// Return the trace FE space associated with static condensation.
   FiniteElementSpace *SCFESpace() const
   { return static_cond ? static_cond->GetTraceFESpace() : NULL; }

   /** Enable hybridization; for details see the description for class
       Hybridization in fem/hybridization.hpp. This method should be called
       before assembly. */
   void EnableHybridization(FiniteElementSpace *constr_space,
                            BilinearFormIntegrator *constr_integ,
                            const Array<int> &ess_tdof_list);

   /** For scalar FE spaces, precompute the sparsity pattern of the matrix
       (assuming dense element matrices) based on the types of integrators
       present in the bilinear form. */
   void UsePrecomputedSparsity(int ps = 1) { precompute_sparsity = ps; }

   /** @brief Use the given CSR sparsity pattern to allocate the internal
       SparseMatrix.

       - The @a I and @a J arrays must define a square graph with size equal to
         GetVSize() of the associated FiniteElementSpace.
       - This method should be called after enabling static condensation or
         hybridization, if used.
       - In the case of static condensation, @a I and @a J are not used.
       - The ownership of the arrays @a I and @a J remains with the caller. */
   void UseSparsity(int *I, int *J, bool isSorted);

   /// Use the sparsity of @a A to allocate the internal SparseMatrix.
   void UseSparsity(SparseMatrix &A);

   /** Pre-allocate the internal SparseMatrix before assembly. If the flag
       'precompute sparsity' is set, the matrix is allocated in CSR format (i.e.
       finalized) and the entries are initialized with zeros. */
   void AllocateMatrix() { if (mat == NULL) { AllocMat(); } }

   /// Access all integrators added with AddDomainIntegrator().
   Array<BilinearFormIntegrator*> *GetDBFI() { return &dbfi; }

   /// Access all integrators added with AddBoundaryIntegrator().
   Array<BilinearFormIntegrator*> *GetBBFI() { return &bbfi; }
   /** @brief Access all boundary markers added with AddBoundaryIntegrator().
       If no marker was specified when the integrator was added, the
       corresponding pointer (to Array<int>) will be NULL. */
   Array<Array<int>*> *GetBBFI_Marker() { return &bbfi_marker; }

   /// Access all integrators added with AddInteriorFaceIntegrator().
   Array<BilinearFormIntegrator*> *GetFBFI() { return &fbfi; }

   /// Access all integrators added with AddBdrFaceIntegrator().
   Array<BilinearFormIntegrator*> *GetBFBFI() { return &bfbfi; }
   /** @brief Access all boundary markers added with AddBdrFaceIntegrator().
       If no marker was specified when the integrator was added, the
       corresponding pointer (to Array<int>) will be NULL. */
   Array<Array<int>*> *GetBFBFI_Marker() { return &bfbfi_marker; }

   const double &operator()(int i, int j) { return (*mat)(i,j); }

   /// Returns reference to a_{ij}.
   virtual double &Elem(int i, int j);

   /// Returns constant reference to a_{ij}.
   virtual const double &Elem(int i, int j) const;

   /// Matrix vector multiplication.
   virtual void Mult(const Vector &x, Vector &y) const;

   void FullMult(const Vector &x, Vector &y) const
   { mat->Mult(x, y); mat_e->AddMult(x, y); }

   virtual void AddMult(const Vector &x, Vector &y, const double a = 1.0) const
   { mat -> AddMult (x, y, a); }

   void FullAddMult(const Vector &x, Vector &y) const
   { mat->AddMult(x, y); mat_e->AddMult(x, y); }

   virtual void AddMultTranspose(const Vector & x, Vector & y,
                                 const double a = 1.0) const
   { mat->AddMultTranspose(x, y, a); }

   void FullAddMultTranspose(const Vector & x, Vector & y) const
   { mat->AddMultTranspose(x, y); mat_e->AddMultTranspose(x, y); }

   virtual void MultTranspose(const Vector & x, Vector & y) const
   { y = 0.0; AddMultTranspose (x, y); }

   double InnerProduct(const Vector &x, const Vector &y) const
   { return mat->InnerProduct (x, y); }

   /// Returns a pointer to (approximation) of the matrix inverse.
   virtual MatrixInverse *Inverse() const;

   /// Finalizes the matrix initialization.
   virtual void Finalize(int skip_zeros = 1);

   /// Returns a reference to the sparse matrix
   const SparseMatrix &SpMat() const
   {
      MFEM_VERIFY(mat, "mat is NULL and can't be dereferenced");
      return *mat;
   }
   SparseMatrix &SpMat()
   {
      MFEM_VERIFY(mat, "mat is NULL and can't be dereferenced");
      return *mat;
   }
   SparseMatrix *LoseMat() { SparseMatrix *tmp = mat; mat = NULL; return tmp; }

   /// Returns a reference to the sparse matrix of eliminated b.c.
   const SparseMatrix &SpMatElim() const
   {
      MFEM_VERIFY(mat_e, "mat_e is NULL and can't be dereferenced");
      return *mat_e;
   }
   SparseMatrix &SpMatElim()
   {
      MFEM_VERIFY(mat_e, "mat_e is NULL and can't be dereferenced");
      return *mat_e;
   }

   /// Adds new Domain Integrator. Assumes ownership of @a bfi.
   void AddDomainIntegrator(BilinearFormIntegrator *bfi);

   /// Adds new Boundary Integrator. Assumes ownership of @a bfi.
   void AddBoundaryIntegrator(BilinearFormIntegrator *bfi);

   /** @brief Adds new Boundary Integrator, restricted to specific boundary
       attributes.

       Assumes ownership of @a bfi. The array @a bdr_marker is stored internally
       as a pointer to the given Array<int> object. */
   void AddBoundaryIntegrator(BilinearFormIntegrator *bfi,
                              Array<int> &bdr_marker);

   /// Adds new interior Face Integrator. Assumes ownership of @a bfi.
   void AddInteriorFaceIntegrator(BilinearFormIntegrator *bfi);

   /// Adds new boundary Face Integrator. Assumes ownership of @a bfi.
   void AddBdrFaceIntegrator(BilinearFormIntegrator *bfi);

   /** @brief Adds new boundary Face Integrator, restricted to specific boundary
       attributes.

       Assumes ownership of @a bfi. The array @a bdr_marker is stored internally
       as a pointer to the given Array<int> object. */
   void AddBdrFaceIntegrator(BilinearFormIntegrator *bfi,
                             Array<int> &bdr_marker);

   void operator=(const double a)
   {
      if (mat != NULL) { *mat = a; }
      if (mat_e != NULL) { *mat_e = a; }
   }

   /// Assembles the form i.e. sums over all domain/bdr integrators.
   void Assemble(int skip_zeros = 1);

   /** @brief Assemble the diagonal of the bilinear form into diag

       For adaptively refined meshes, this returns P^T d_e, where d_e is the
       locally assembled diagonal on each element and P^T is the transpose of
       the conforming prolongation. In general this is not the correct diagonal
       for an AMR mesh. */
   void AssembleDiagonal(Vector &diag) const;

   /// Get the finite element space prolongation matrix
   virtual const Operator *GetProlongation() const
   { return fes->GetConformingProlongation(); }
   /// Get the finite element space restriction matrix
   virtual const Operator *GetRestriction() const
   { return fes->GetConformingRestriction(); }
   /// Get the output finite element space prolongation matrix
   virtual const Operator *GetOutputProlongation() const
   { return GetProlongation(); }
   /// Get the output finite element space restriction matrix
   virtual const Operator *GetOutputRestriction() const
   { return GetRestriction(); }

   /** @brief Form the linear system A X = B, corresponding to this bilinear
       form and the linear form @a b(.). */
   /** This method applies any necessary transformations to the linear system
       such as: eliminating boundary conditions; applying conforming constraints
       for non-conforming AMR; parallel assembly; static condensation;
       hybridization.

       The GridFunction-size vector @a x must contain the essential b.c. The
       BilinearForm and the LinearForm-size vector @a b must be assembled.

       The vector @a X is initialized with a suitable initial guess: when using
       hybridization, the vector @a X is set to zero; otherwise, the essential
       entries of @a X are set to the corresponding b.c. and all other entries
       are set to zero (@a copy_interior == 0) or copied from @a x
       (@a copy_interior != 0).

       This method can be called multiple times (with the same @a ess_tdof_list
       array) to initialize different right-hand sides and boundary condition
       values.

       After solving the linear system, the finite element solution @a x can be
       recovered by calling RecoverFEMSolution() (with the same vectors @a X,
       @a b, and @a x).

       NOTE: If there are no transformations, @a X simply reuses the data of
             @a x. */
   virtual void FormLinearSystem(const Array<int> &ess_tdof_list, Vector &x,
                                 Vector &b, OperatorHandle &A, Vector &X,
                                 Vector &B, int copy_interior = 0);

   /** @brief Form the linear system A X = B, corresponding to this bilinear
       form and the linear form @a b(.). */
   /** Version of the method FormLinearSystem() where the system matrix is
       returned in the variable @a A, of type OpType, holding a *reference* to
       the system matrix (created with the method OpType::MakeRef()). The
       reference will be invalidated when SetOperatorType(), Update(), or the
       destructor is called.

       Currently, this method can be used only with AssemblyLevel::FULL. */
   template <typename OpType>
   void FormLinearSystem(const Array<int> &ess_tdof_list, Vector &x, Vector &b,
                         OpType &A, Vector &X, Vector &B,
                         int copy_interior = 0)
   {
      OperatorHandle Ah;
      FormLinearSystem(ess_tdof_list, x, b, Ah, X, B, copy_interior);
      OpType *A_ptr = Ah.Is<OpType>();
      MFEM_VERIFY(A_ptr, "invalid OpType used");
      A.MakeRef(*A_ptr);
   }

   /// Form the linear system matrix @a A, see FormLinearSystem() for details.
   virtual void FormSystemMatrix(const Array<int> &ess_tdof_list,
                                 OperatorHandle &A);

   /// Form the linear system matrix A, see FormLinearSystem() for details.
   /** Version of the method FormSystemMatrix() where the system matrix is
       returned in the variable @a A, of type OpType, holding a *reference* to
       the system matrix (created with the method OpType::MakeRef()). The
       reference will be invalidated when SetOperatorType(), Update(), or the
       destructor is called.

       Currently, this method can be used only with AssemblyLevel::FULL. */
   template <typename OpType>
   void FormSystemMatrix(const Array<int> &ess_tdof_list, OpType &A)
   {
      OperatorHandle Ah;
      FormSystemMatrix(ess_tdof_list, Ah);
      OpType *A_ptr = Ah.Is<OpType>();
      MFEM_VERIFY(A_ptr, "invalid OpType used");
      A.MakeRef(*A_ptr);
   }

   /// Recover the solution of a linear system formed with FormLinearSystem().
   /** Call this method after solving a linear system constructed using the
       FormLinearSystem() method to recover the solution as a GridFunction-size
       vector in @a x. Use the same arguments as in the FormLinearSystem() call.
   */
   virtual void RecoverFEMSolution(const Vector &X, const Vector &b, Vector &x);

   /// Compute and store internally all element matrices.
   void ComputeElementMatrices();

   /// Free the memory used by the element matrices.
   void FreeElementMatrices()
   { delete element_matrices; element_matrices = NULL; }

   /// Compute the element matrix of the given element
   /** The element matrix is computed by calling the domain integrators
       or the one stored internally by a prior call of ComputeElementMatrices()
       is returned when available.
   */
   void ComputeElementMatrix(int i, DenseMatrix &elmat);

   /// Compute the boundary element matrix of the given boundary element
   void ComputeBdrElementMatrix(int i, DenseMatrix &elmat);

   /// Assemble the given element matrix
   /** The element matrix @a elmat is assembled for the element @a i, i.e.
       added to the system matrix. The flag @a skip_zeros skips the zero
       elements of the matrix, unless they are breaking the symmetry of
       the system matrix.
   */
   void AssembleElementMatrix(int i, const DenseMatrix &elmat,
                              int skip_zeros = 1);

   /// Assemble the given element matrix
   /** The element matrix @a elmat is assembled for the element @a i, i.e.
       added to the system matrix. The vdofs of the element are returned
       in @a vdofs. The flag @a skip_zeros skips the zero elements of the
       matrix, unless they are breaking the symmetry of the system matrix.
   */
   void AssembleElementMatrix(int i, const DenseMatrix &elmat,
                              Array<int> &vdofs, int skip_zeros = 1);

   /// Assemble the given boundary element matrix
   /** The boundary element matrix @a elmat is assembled for the boundary
       element @a i, i.e. added to the system matrix. The flag @a skip_zeros
       skips the zero elements of the matrix, unless they are breaking the
       symmetry of the system matrix.
   */
   void AssembleBdrElementMatrix(int i, const DenseMatrix &elmat,
                                 int skip_zeros = 1);

   /// Assemble the given boundary element matrix
   /** The boundary element matrix @a elmat is assembled for the boundary
       element @a i, i.e. added to the system matrix. The vdofs of the element
       are returned in @a vdofs. The flag @a skip_zeros skips the zero elements
       of the matrix, unless they are breaking the symmetry of the system matrix.
   */
   void AssembleBdrElementMatrix(int i, const DenseMatrix &elmat,
                                 Array<int> &vdofs, int skip_zeros = 1);

   /// Eliminate essential boundary DOFs from the system.
   /** The array @a bdr_attr_is_ess marks boundary attributes that constitute
       the essential part of the boundary. By default, the diagonal at the
       essential DOFs is set to 1.0. This behavior is controlled by the argument
       @a dpolicy. */
   void EliminateEssentialBC(const Array<int> &bdr_attr_is_ess,
                             const Vector &sol, Vector &rhs,
                             DiagonalPolicy dpolicy = DIAG_ONE);

   /// Eliminate essential boundary DOFs from the system matrix.
   void EliminateEssentialBC(const Array<int> &bdr_attr_is_ess,
                             DiagonalPolicy dpolicy = DIAG_ONE);
   /// Perform elimination and set the diagonal entry to the given value
   void EliminateEssentialBCDiag(const Array<int> &bdr_attr_is_ess,
                                 double value);

   /// Eliminate the given @a vdofs. NOTE: here, @a vdofs is a list of DOFs.
   void EliminateVDofs(const Array<int> &vdofs, const Vector &sol, Vector &rhs,
                       DiagonalPolicy dpolicy = DIAG_ONE);

   /// Eliminate the given @a vdofs, storing the eliminated part internally.
   /** This method works in conjunction with EliminateVDofsInRHS() and allows
       elimination of boundary conditions in multiple right-hand sides. In this
       method, @a vdofs is a list of DOFs. */
   void EliminateVDofs(const Array<int> &vdofs,
                       DiagonalPolicy dpolicy = DIAG_ONE);

   /** @brief Similar to
       EliminateVDofs(const Array<int> &, const Vector &, Vector &, DiagonalPolicy)
       but here @a ess_dofs is a marker (boolean) array on all vector-dofs
       (@a ess_dofs[i] < 0 is true). */
   void EliminateEssentialBCFromDofs(const Array<int> &ess_dofs, const Vector &sol,
                                     Vector &rhs, DiagonalPolicy dpolicy = DIAG_ONE);

   /** @brief Similar to EliminateVDofs(const Array<int> &, DiagonalPolicy) but
       here @a ess_dofs is a marker (boolean) array on all vector-dofs
       (@a ess_dofs[i] < 0 is true). */
   void EliminateEssentialBCFromDofs(const Array<int> &ess_dofs,
                                     DiagonalPolicy dpolicy = DIAG_ONE);
   /// Perform elimination and set the diagonal entry to the given value
   void EliminateEssentialBCFromDofsDiag(const Array<int> &ess_dofs,
                                         double value);

   /** @brief Use the stored eliminated part of the matrix (see
       EliminateVDofs(const Array<int> &, DiagonalPolicy)) to modify the r.h.s.
       @a b; @a vdofs is a list of DOFs (non-directional, i.e. >= 0). */
   void EliminateVDofsInRHS(const Array<int> &vdofs, const Vector &x,
                            Vector &b);

   double FullInnerProduct(const Vector &x, const Vector &y) const
   { return mat->InnerProduct(x, y) + mat_e->InnerProduct(x, y); }

   virtual void Update(FiniteElementSpace *nfes = NULL);

   /// (DEPRECATED) Return the FE space associated with the BilinearForm.
   /** @deprecated Use FESpace() instead. */
   MFEM_DEPRECATED FiniteElementSpace *GetFES() { return fes; }

   /// Return the FE space associated with the BilinearForm.
   FiniteElementSpace *FESpace() { return fes; }
   /// Read-only access to the associated FiniteElementSpace.
   const FiniteElementSpace *FESpace() const { return fes; }

   /// Sets diagonal policy used upon construction of the linear system
   void SetDiagonalPolicy(DiagonalPolicy policy);

   /// Indicate that integrators are not owned by the BilinearForm
   void UseExternalIntegrators() { extern_bfs = 1; };

   /// Destroys bilinear form.
   virtual ~BilinearForm();
};


/**
   Class for assembling of bilinear forms `a(u,v)` defined on different
   trial and test spaces. The assembled matrix `A` is such that

       a(u,v) = V^t A U

   where `U` and `V` are the vectors representing the functions `u` and `v`,
   respectively.  The first argument, `u`, of `a(,)` is in the trial space
   and the second argument, `v`, is in the test space. Thus,

       # of rows of A = dimension of the test space and
       # of cols of A = dimension of the trial space.

   Both trial and test spaces should be defined on the same mesh.
*/
class MixedBilinearForm : public Matrix
{
protected:
   SparseMatrix *mat; ///< Owned.
   SparseMatrix *mat_e; ///< Owned.

   FiniteElementSpace *trial_fes, ///< Not owned
                      *test_fes;  ///< Not owned

   /// The form assembly level (full, partial, etc.)
   AssemblyLevel assembly;

   /** Extension for supporting Full Assembly (FA), Element Assembly (EA),
       Partial Assembly (PA), or Matrix Free assembly (MF). */
   MixedBilinearFormExtension *ext;

   /** @brief Indicates the BilinearFormIntegrator%s stored in #dbfi, #bbfi,
       #tfbfi and #btfbfi are owned by another MixedBilinearForm. */
   int extern_bfs;

   /// Domain integrators.
   Array<BilinearFormIntegrator*> dbfi;

   /// Boundary integrators.
   Array<BilinearFormIntegrator*> bbfi;
   Array<Array<int>*>             bbfi_marker;///< Entries are not owned.

   /// Trace face (skeleton) integrators.
   Array<BilinearFormIntegrator*> tfbfi;

   /// Boundary trace face (skeleton) integrators.
   Array<BilinearFormIntegrator*> btfbfi;
   Array<Array<int>*>             btfbfi_marker;///< Entries are not owned.

   DenseMatrix elemmat;
   Array<int>  trial_vdofs, test_vdofs;

private:
   /// Copy construction is not supported; body is undefined.
   MixedBilinearForm(const MixedBilinearForm &);

   /// Copy assignment is not supported; body is undefined.
   MixedBilinearForm &operator=(const MixedBilinearForm &);

public:
   /** @brief Construct a MixedBilinearForm on the given trial, @a tr_fes, and
       test, @a te_fes, FiniteElementSpace%s. */
   /** The pointers @a tr_fes and @a te_fes are not owned by the newly
       constructed object. */
   MixedBilinearForm(FiniteElementSpace *tr_fes,
                     FiniteElementSpace *te_fes);

   /** @brief Create a MixedBilinearForm on the given trial, @a tr_fes, and
       test, @a te_fes, FiniteElementSpace%s, using the same integrators as the
       MixedBilinearForm @a mbf.

       The pointers @a tr_fes and @a te_fes are not owned by the newly
       constructed object.

       The integrators in @a mbf are copied as pointers and they are not owned
       by the newly constructed MixedBilinearForm. */
   MixedBilinearForm(FiniteElementSpace *tr_fes,
                     FiniteElementSpace *te_fes,
                     MixedBilinearForm *mbf);

   virtual double &Elem(int i, int j);

   virtual const double &Elem(int i, int j) const;

   virtual void Mult(const Vector & x, Vector & y) const;
   virtual void AddMult(const Vector & x, Vector & y,
                        const double a = 1.0) const;

   virtual void MultTranspose(const Vector & x, Vector & y) const;
   virtual void AddMultTranspose(const Vector & x, Vector & y,
                                 const double a = 1.0) const;

   virtual MatrixInverse *Inverse() const;

   virtual void Finalize(int skip_zeros = 1);

   /** Extract the associated matrix as SparseMatrix blocks. The number of
       block rows and columns is given by the vector dimensions (vdim) of the
       test and trial spaces, respectively. */
   void GetBlocks(Array2D<SparseMatrix *> &blocks) const;

   const SparseMatrix &SpMat() const { return *mat; }
   SparseMatrix &SpMat() { return *mat; }
   SparseMatrix *LoseMat() { SparseMatrix *tmp = mat; mat = NULL; return tmp; }

   /// Adds a domain integrator. Assumes ownership of @a bfi.
   void AddDomainIntegrator(BilinearFormIntegrator *bfi);

   /// Adds a boundary integrator. Assumes ownership of @a bfi.
   void AddBoundaryIntegrator(BilinearFormIntegrator *bfi);

   /// Adds a boundary integrator. Assumes ownership of @a bfi.
   void AddBoundaryIntegrator (BilinearFormIntegrator * bfi,
                               Array<int> &bdr_marker);

   /** @brief Add a trace face integrator. Assumes ownership of @a bfi.

       This type of integrator assembles terms over all faces of the mesh using
       the face FE from the trial space and the two adjacent volume FEs from the
       test space. */
   void AddTraceFaceIntegrator(BilinearFormIntegrator *bfi);

   /// Adds a boundary trace face integrator. Assumes ownership of @a bfi.
   void AddBdrTraceFaceIntegrator (BilinearFormIntegrator * bfi);

   /// Adds a boundary trace face integrator. Assumes ownership of @a bfi.
   void AddBdrTraceFaceIntegrator (BilinearFormIntegrator * bfi,
                                   Array<int> &bdr_marker);

   /// Access all integrators added with AddDomainIntegrator().
   Array<BilinearFormIntegrator*> *GetDBFI() { return &dbfi; }

   /// Access all integrators added with AddBoundaryIntegrator().
   Array<BilinearFormIntegrator*> *GetBBFI() { return &bbfi; }
   /** @brief Access all boundary markers added with AddBoundaryIntegrator().
       If no marker was specified when the integrator was added, the
       corresponding pointer (to Array<int>) will be NULL. */
   Array<Array<int>*> *GetBBFI_Marker() { return &bbfi_marker; }

   /// Access all integrators added with AddTraceFaceIntegrator().
   Array<BilinearFormIntegrator*> *GetTFBFI() { return &tfbfi; }

   /// Access all integrators added with AddBdrTraceFaceIntegrator().
   Array<BilinearFormIntegrator*> *GetBTFBFI() { return &btfbfi; }
   /** @brief Access all boundary markers added with AddBdrTraceFaceIntegrator().
       If no marker was specified when the integrator was added, the
       corresponding pointer (to Array<int>) will be NULL. */
   Array<Array<int>*> *GetBTFBFI_Marker() { return &btfbfi_marker; }

   void operator=(const double a) { *mat = a; }

   /// Set the desired assembly level. The default is AssemblyLevel::FULL.
   /** This method must be called before assembly. */
   void SetAssemblyLevel(AssemblyLevel assembly_level);

   void Assemble(int skip_zeros = 1);

   /// Get the input finite element space prolongation matrix
   virtual const Operator *GetProlongation() const
   { return trial_fes->GetProlongationMatrix(); }

   /// Get the input finite element space restriction matrix
   virtual const Operator *GetRestriction() const
   { return trial_fes->GetRestrictionMatrix(); }

   /// Get the test finite element space prolongation matrix
   virtual const Operator *GetOutputProlongation() const
   { return test_fes->GetProlongationMatrix(); }

   /// Get the test finite element space restriction matrix
   virtual const Operator *GetOutputRestriction() const
   { return test_fes->GetRestrictionMatrix(); }

   /** For partially conforming trial and/or test FE spaces, complete the
       assembly process by performing A := P2^t A P1 where A is the internal
       sparse matrix; P1 and P2 are the conforming prolongation matrices of the
       trial and test FE spaces, respectively. After this call the
       MixedBilinearForm becomes an operator on the conforming FE spaces. */
   void ConformingAssemble();

   /// Compute the element matrix of the given element
   void ComputeElementMatrix(int i, DenseMatrix &elmat);

   /// Compute the boundary element matrix of the given boundary element
   void ComputeBdrElementMatrix(int i, DenseMatrix &elmat);

   /// Assemble the given element matrix
   /** The element matrix @a elmat is assembled for the element @a i, i.e.
       added to the system matrix. The flag @a skip_zeros skips the zero
       elements of the matrix, unless they are breaking the symmetry of
       the system matrix.
   */
   void AssembleElementMatrix(int i, const DenseMatrix &elmat,
                              int skip_zeros = 1);

   /// Assemble the given element matrix
   /** The element matrix @a elmat is assembled for the element @a i, i.e.
       added to the system matrix. The vdofs of the element are returned
       in @a trial_vdofs and @a test_vdofs. The flag @a skip_zeros skips
       the zero elements of the matrix, unless they are breaking the symmetry
       of the system matrix.
   */
   void AssembleElementMatrix(int i, const DenseMatrix &elmat,
                              Array<int> &trial_vdofs, Array<int> &test_vdofs,
                              int skip_zeros = 1);

   /// Assemble the given boundary element matrix
   /** The boundary element matrix @a elmat is assembled for the boundary
       element @a i, i.e. added to the system matrix. The flag @a skip_zeros
       skips the zero elements of the matrix, unless they are breaking the
       symmetry of the system matrix.
   */
   void AssembleBdrElementMatrix(int i, const DenseMatrix &elmat,
                                 int skip_zeros = 1);

   /// Assemble the given boundary element matrix
   /** The boundary element matrix @a elmat is assembled for the boundary
       element @a i, i.e. added to the system matrix. The vdofs of the element
       are returned in @a trial_vdofs and @a test_vdofs. The flag @a skip_zeros
       skips the zero elements of the matrix, unless they are breaking the
       symmetry of the system matrix.
   */
   void AssembleBdrElementMatrix(int i, const DenseMatrix &elmat,
                                 Array<int> &trial_vdofs, Array<int> &test_vdofs,
                                 int skip_zeros = 1);

   void EliminateTrialDofs(const Array<int> &bdr_attr_is_ess,
                           const Vector &sol, Vector &rhs);

   void EliminateEssentialBCFromTrialDofs(const Array<int> &marked_vdofs,
                                          const Vector &sol, Vector &rhs);

   virtual void EliminateTestDofs(const Array<int> &bdr_attr_is_ess);

   /** @brief Return in @a A that is column-constrained.

      This returns the same operator as FormRectangularLinearSystem(), but does
      without the transformations of the right-hand side. */
   void FormRectangularSystemMatrix(const Array<int> &trial_tdof_list,
                                    const Array<int> &test_tdof_list,
                                    OperatorHandle &A);

   /** @brief Form the column-constrained linear system matrix A.
       See FormRectangularSystemMatrix() for details.

       Version of the method FormRectangularSystemMatrix() where the system matrix is
       returned in the variable @a A, of type OpType, holding a *reference* to
       the system matrix (created with the method OpType::MakeRef()). The
       reference will be invalidated when SetOperatorType(), Update(), or the
       destructor is called.

       Currently, this method can be used only with AssemblyLevel::FULL. */
   template <typename OpType>
   void FormRectangularSystemMatrix(const Array<int> &trial_tdof_list,
                                    const Array<int> &test_tdof_list, OpType &A)
   {
      OperatorHandle Ah;
      FormRectangularSystemMatrix(trial_tdof_list, test_tdof_list, Ah);
      OpType *A_ptr = Ah.Is<OpType>();
      MFEM_VERIFY(A_ptr, "invalid OpType used");
      A.MakeRef(*A_ptr);
   }

   /** @brief Form the linear system A X = B, corresponding to this mixed bilinear
       form and the linear form @a b(.).

       Return in @a A a *reference* to the system matrix that is column-constrained.
       The reference will be invalidated when SetOperatorType(), Update(), or the
       destructor is called. */
   void FormRectangularLinearSystem(const Array<int> &trial_tdof_list,
                                    const Array<int> &test_tdof_list,
                                    Vector &x, Vector &b,
                                    OperatorHandle &A, Vector &X, Vector &B);

   /** @brief Form the linear system A X = B, corresponding to this bilinear
       form and the linear form @a b(.).

       Version of the method FormRectangularLinearSystem() where the system matrix is
       returned in the variable @a A, of type OpType, holding a *reference* to
       the system matrix (created with the method OpType::MakeRef()). The
       reference will be invalidated when SetOperatorType(), Update(), or the
       destructor is called.

       Currently, this method can be used only with AssemblyLevel::FULL. */
   template <typename OpType>
   void FormRectangularLinearSystem(const Array<int> &trial_tdof_list,
                                    const Array<int> &test_tdof_list,
                                    Vector &x, Vector &b,
                                    OpType &A, Vector &X, Vector &B)
   {
      OperatorHandle Ah;
      FormRectangularLinearSystem(trial_tdof_list, test_tdof_list, x, b, Ah, X, B);
      OpType *A_ptr = Ah.Is<OpType>();
      MFEM_VERIFY(A_ptr, "invalid OpType used");
      A.MakeRef(*A_ptr);
   }

   void Update();

   /// Return the trial FE space associated with the BilinearForm.
   FiniteElementSpace *TrialFESpace() { return trial_fes; }
   /// Read-only access to the associated trial FiniteElementSpace.
   const FiniteElementSpace *TrialFESpace() const { return trial_fes; }

   /// Return the test FE space associated with the BilinearForm.
   FiniteElementSpace *TestFESpace() { return test_fes; }
   /// Read-only access to the associated test FiniteElementSpace.
   const FiniteElementSpace *TestFESpace() const { return test_fes; }

   virtual ~MixedBilinearForm();
};


/**
   Class for constructing the matrix representation of a linear operator,
   `v = L u`, from one FiniteElementSpace (domain) to another FiniteElementSpace
   (range). The constructed matrix `A` is such that

       V = A U

   where `U` and `V` are the vectors of degrees of freedom representing the
   functions `u` and `v`, respectively. The dimensions of `A` are

       number of rows of A = dimension of the range space and
       number of cols of A = dimension of the domain space.

   This class is very similar to MixedBilinearForm. One difference is that
   the linear operator `L` is defined using a special kind of
   BilinearFormIntegrator (we reuse its functionality instead of defining a
   new class). The other difference with the MixedBilinearForm class is that
   the "assembly" process overwrites the global matrix entries using the
   local element matrices instead of adding them.

   Note that if we define the bilinear form `b(u,v) := (Lu,v)` using an inner
   product in the range space, then its matrix representation, `B`, is

       B = M A, (since V^t B U = b(u,v) = (Lu,v) = V^t M A U)

   where `M` denotes the mass matrix for the inner product in the range space:
   `V1^t M V2 = (v1,v2)`. Similarly, if `c(u,w) := (Lu,Lw)` then

       C = A^t M A.
*/
class DiscreteLinearOperator : public MixedBilinearForm
{
private:
   /// Copy construction is not supported; body is undefined.
   DiscreteLinearOperator(const DiscreteLinearOperator &);

   /// Copy assignment is not supported; body is undefined.
   DiscreteLinearOperator &operator=(const DiscreteLinearOperator &);

public:
   /** @brief Construct a DiscreteLinearOperator on the given
       FiniteElementSpace%s @a domain_fes and @a range_fes. */
   /** The pointers @a domain_fes and @a range_fes are not owned by the newly
       constructed object. */
   DiscreteLinearOperator(FiniteElementSpace *domain_fes,
                          FiniteElementSpace *range_fes)
      : MixedBilinearForm(domain_fes, range_fes) { }

   /// Adds a domain interpolator. Assumes ownership of @a di.
   void AddDomainInterpolator(DiscreteInterpolator *di)
   { AddDomainIntegrator(di); }

   /// Adds a trace face interpolator. Assumes ownership of @a di.
   void AddTraceFaceInterpolator(DiscreteInterpolator *di)
   { AddTraceFaceIntegrator(di); }

   /// Access all interpolators added with AddDomainInterpolator().
   Array<BilinearFormIntegrator*> *GetDI() { return &dbfi; }

   /** @brief Construct the internal matrix representation of the discrete
       linear operator. */
   virtual void Assemble(int skip_zeros = 1);
};

}

#endif<|MERGE_RESOLUTION|>--- conflicted
+++ resolved
@@ -153,16 +153,11 @@
    /** This method must be called before assembly. */
    void SetAssemblyLevel(AssemblyLevel assembly_level);
 
-<<<<<<< HEAD
    /// Set the desired assembly level based on a std::string.
    void SetAssemblyLevel(const std::string &assembly);
 
-   /// Get the assembly level
-   AssemblyLevel GetAssemblyLevel() {return assembly;}
-=======
    /// Returns the assembly level
    AssemblyLevel GetAssemblyLevel() const { return assembly; }
->>>>>>> dcd2ed5c
 
    /** Enable the use of static condensation. For details see the description
        for class StaticCondensation in fem/staticcond.hpp This method should be
