--- conflicted
+++ resolved
@@ -439,13 +439,10 @@
    void CalcPhysCurlShape(ElementTransformation &Trans,
                           DenseMatrix &curl_shape) const;
 
-<<<<<<< HEAD
    void CalcPhysCurlShapeRevDiff(ElementTransformation &Trans,
                                  const DenseMatrix &curlshape_bar,
                                  DenseMatrix &PointMat_bar) const;
 
-=======
->>>>>>> cc1d7322
    /** @brief Get the dofs associated with the given @a face.
        @a *dofs is set to an internal array of the local dofc on the
        face, while *ndofs is set to the number of dofs on that face.
@@ -530,7 +527,6 @@
    virtual void Project(VectorCoefficient &vc,
                         ElementTransformation &Trans, Vector &dofs) const;
 
-<<<<<<< HEAD
    /** Given a vector coefficient and a transformation, compute the derivative of
           its projection (approximation) in the local finite dimensional space
           w.r.t. the mesh nodes (VectorFiniteElements) */
@@ -539,11 +535,6 @@
                                ElementTransformation &Trans,
                                DenseMatrix &PointMat_bar) const;
 
-   /** Given a matrix coefficient and a transformation, compute an approximation
-       ("projection") in the local finite dimensional space in terms of the
-       degrees of freedom. For VectorFiniteElements, the rows of the coefficient
-       are projected in the vector space. */
-=======
    /** @brief Given a vector of values at the finite element nodes and a
        transformation, compute its projection (approximation) in the local
        finite dimensional space in terms of the degrees of freedom. Valid for
@@ -555,7 +546,6 @@
        approximation ("projection") in the local finite dimensional space in
        terms of the degrees of freedom. For VectorFiniteElements, the rows of
        the coefficient are projected in the vector space. */
->>>>>>> cc1d7322
    virtual void ProjectMatrixCoefficient(
       MatrixCoefficient &mc, ElementTransformation &T, Vector &dofs) const;
 
@@ -874,13 +864,10 @@
    void CalcVShape_ND(ElementTransformation &Trans,
                       DenseMatrix &shape) const;
 
-<<<<<<< HEAD
    void CalcVShape_NDRevDiff(ElementTransformation &Trans,
                              const DenseMatrix &shape_bar,
                              DenseMatrix &PointMat_bar) const;
 
-=======
->>>>>>> cc1d7322
    /** @brief Project a vector coefficient onto the RT basis functions
        @param nk    Face normal vectors for this element type
        @param d2n   Offset into nk for each degree of freedom
@@ -956,34 +943,6 @@
                        const FiniteElement &fe, ElementTransformation &Trans,
                        DenseMatrix &curl) const;
 
-   /** @brief Project a vector coefficient onto the ND basis functions
-       @param tk    Edge tangent vectors for this element type
-       @param d2t   Offset into tk for each degree of freedom
-       @param vc    Vector coefficient to be projected
-       @param Trans Transformation from reference to physical coordinates
-       @param dofs  Expansion coefficients for the approximation of vc
-   */
-   void Project_ND(const double *tk, const Array<int> &d2t,
-                   VectorCoefficient &vc, ElementTransformation &Trans,
-                   Vector &dofs) const;
-
-<<<<<<< HEAD
-   /// Reverse-mode differentiated version of Project_ND
-   /// @param[in] P_bar - derivative of functional with respect to the projection
-   /// @param[in] tk - ?
-   /// @param[in] d2t - ?
-   /// @param[in] vc - VectorCoefficient being projected
-   /// @param[in] Trans - an element transformation
-   /// @param[out] PointMat_bar - derivative of functional w.r.t. mesh nodes
-   /// @warning - only implemented for the same space and reference dimension
-   void Project_NDRevDiff(const Vector &P_bar,
-                          const double *tk, const Array<int> &d2t,
-                          VectorCoefficient &vc,
-                          ElementTransformation &Trans,
-                          DenseMatrix &PointMat_bar) const;
-
-   // project the rows of the matrix coefficient in an ND space
-=======
    /// Projects the vector of values given at FE nodes to ND space
    /** Project vector values onto the ND basis functions
        @param tk    Edge tangent vectors for this element type
@@ -996,8 +955,34 @@
                    Vector &vc, ElementTransformation &Trans,
                    Vector &dofs) const;
 
+   /** @brief Project a vector coefficient onto the ND basis functions
+       @param tk    Edge tangent vectors for this element type
+       @param d2t   Offset into tk for each degree of freedom
+       @param vc    Vector coefficient to be projected
+       @param Trans Transformation from reference to physical coordinates
+       @param dofs  Expansion coefficients for the approximation of vc
+   */
+   void Project_ND(const double *tk, const Array<int> &d2t,
+                   VectorCoefficient &vc, ElementTransformation &Trans,
+                   Vector &dofs) const;
+
+   /** Reverse-mode differentiation of Project_ND w.r.t. the mesh node
+       locations in the element described by @a T
+       @param[in] P_bar - derivative of output with respect to the projection
+       @param[in] tk - Edge tangent vectors for this element type
+       @param[in] d2t - Offset into tk for each degree of freedom
+       @param[in] vc - Vector coefficient being projected
+       @param[in] Trans - Transformation from reference to physical coordinates
+       @param[out] PointMat_bar - derivative of some output w.r.t. mesh nodes
+       @warning - only implemented for the same space and reference dimension
+   */
+   void Project_NDRevDiff(const Vector &P_bar,
+                          const double *tk, const Array<int> &d2t,
+                          VectorCoefficient &vc,
+                          ElementTransformation &Trans,
+                          DenseMatrix &PointMat_bar) const;
+
    /// Project the rows of the matrix coefficient in an ND space
->>>>>>> cc1d7322
    void ProjectMatrixCoefficient_ND(
       const double *tk, const Array<int> &d2t,
       MatrixCoefficient &mc, ElementTransformation &T, Vector &dofs) const;
@@ -2878,14 +2863,11 @@
    virtual void Project(VectorCoefficient &vc,
                         ElementTransformation &Trans, Vector &dofs) const
    { Project_RT(nk, dof2nk, vc, Trans, dofs); }
-<<<<<<< HEAD
    virtual void ProjectRevDiff(const Vector &P_bar,
                                 VectorCoefficient &vc,
                                 ElementTransformation &Trans,
                                 DenseMatrix &dofs_bar) const
    { Project_RTRevDiff(P_bar, nk, dof2nk, vc, Trans, dofs_bar); }
-=======
->>>>>>> cc1d7322
    virtual void ProjectFromNodes(Vector &vc, ElementTransformation &Trans,
                                  Vector &dofs) const
    { Project_RT(nk, dof2nk, vc, Trans, dofs); }
@@ -3073,14 +3055,11 @@
    virtual void Project(VectorCoefficient &vc,
                         ElementTransformation &Trans, Vector &dofs) const
    { Project_RT(nk, dof2nk, vc, Trans, dofs); }
-<<<<<<< HEAD
    virtual void ProjectRevDiff(const Vector &P_bar,
                                 VectorCoefficient &vc,
                                 ElementTransformation &Trans,
                                 DenseMatrix &dofs_bar) const
    { Project_RTRevDiff(P_bar, nk, dof2nk, vc, Trans, dofs_bar); }
-=======
->>>>>>> cc1d7322
    virtual void ProjectFromNodes(Vector &vc, ElementTransformation &Trans,
                                  Vector &dofs) const
    { Project_RT(nk, dof2nk, vc, Trans, dofs); }
@@ -3214,14 +3193,11 @@
    virtual void Project(VectorCoefficient &vc,
                         ElementTransformation &Trans, Vector &dofs) const
    { Project_ND(tk, dof2tk, vc, Trans, dofs); }
-<<<<<<< HEAD
    virtual void ProjectRevDiff(const Vector &P_bar,
                                 VectorCoefficient &vc,
                                 ElementTransformation &Trans,
                                 DenseMatrix &dofs_bar) const
    { Project_NDRevDiff(P_bar, tk, dof2tk, vc, Trans, dofs_bar); }
-=======
->>>>>>> cc1d7322
    virtual void ProjectFromNodes(Vector &vc, ElementTransformation &Trans,
                                  Vector &dofs) const
    { Project_ND(tk, dof2tk, vc, Trans, dofs); }
@@ -3280,14 +3256,11 @@
    virtual void Project(VectorCoefficient &vc,
                         ElementTransformation &Trans, Vector &dofs) const
    { Project_ND(tk, dof2tk, vc, Trans, dofs); }
-<<<<<<< HEAD
    virtual void ProjectRevDiff(const Vector &P_bar,
                                 VectorCoefficient &vc,
                                 ElementTransformation &Trans,
                                 DenseMatrix &dofs_bar) const
    { Project_NDRevDiff(P_bar, tk, dof2tk, vc, Trans, dofs_bar); }
-=======
->>>>>>> cc1d7322
    virtual void ProjectFromNodes(Vector &vc, ElementTransformation &Trans,
                                  Vector &dofs) const
    { Project_ND(tk, dof2tk, vc, Trans, dofs); }
