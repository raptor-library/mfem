--- conflicted
+++ resolved
@@ -922,20 +922,22 @@
                    const FiniteElement &fe, ElementTransformation &Trans,
                    DenseMatrix &I) const;
 
-   /// Reverse-diff version of Project_RT
-   /// @param[in] P_bar - derivative of function with respect to the projection
-   /// @param[in] nk - ?
-   /// @param[in] d2n - ?
-   /// @param[in] vc - VectorCoefficient being projected
-   /// @param[in] Trans - an element transformation
-   /// @param[out] PointMat_bar - derivative of projected degrees of freedom w.r.t.
-   ///                        mesh nodes
-   /// @warning - only implemented for the same space and reference dimension
+   /** Reverse-mode differentiation of Project_ND w.r.t. the mesh node
+       locations in the element described by @a T
+       @param[in] P_bar - derivative of function with respect to the projection
+       @param[in] nk - Face normal vectors for this element type
+       @param[in] d2n - Offset into nk for each degree of freedom
+       @param[in] vc - VectorCoefficient being projected
+       @param[in] Trans - an element transformation
+       @param[out] PointMat_bar - derivative of projected degrees of freedom w.r.t.
+                              mesh nodes
+       @warning - only implemented for the same space and reference dimension
+   */
    void Project_RTRevDiff(const Vector &P_bar,
-                           const double *nk, const Array<int> &d2n,
-                           VectorCoefficient &vc,
-                           ElementTransformation &Trans,
-                           DenseMatrix &PointMat_bar) const;
+                          const double *nk, const Array<int> &d2n,
+                          VectorCoefficient &vc,
+                          ElementTransformation &Trans,
+                          DenseMatrix &PointMat_bar) const;
 
    // rotated gradient in 2D
    void ProjectGrad_RT(const double *nk, const Array<int> &d2n,
@@ -952,7 +954,6 @@
                        const FiniteElement &fe, ElementTransformation &Trans,
                        DenseMatrix &curl) const;
 
-   /// Projects the vector of values given at FE nodes to ND space
    /** Project vector values onto the ND basis functions
        @param tk    Edge tangent vectors for this element type
        @param d2t   Offset into tk for each degree of freedom
@@ -3129,19 +3130,15 @@
    using FiniteElement::Project;
    virtual void Project(VectorCoefficient &vc,
                         ElementTransformation &Trans, Vector &dofs) const
-<<<<<<< HEAD
-   { Project_RT(nk, dof2nk, vc, Trans, dofs); }
+   {
+      if (obasis1d.IsIntegratedType()) { ProjectIntegrated(vc, Trans, dofs); }
+      else { Project_RT(nk, dof2nk, vc, Trans, dofs); }
+   }
    virtual void ProjectRevDiff(const Vector &P_bar,
                                 VectorCoefficient &vc,
                                 ElementTransformation &Trans,
                                 DenseMatrix &dofs_bar) const
    { Project_RTRevDiff(P_bar, nk, dof2nk, vc, Trans, dofs_bar); }
-=======
-   {
-      if (obasis1d.IsIntegratedType()) { ProjectIntegrated(vc, Trans, dofs); }
-      else { Project_RT(nk, dof2nk, vc, Trans, dofs); }
-   }
->>>>>>> 6095628e
    virtual void ProjectFromNodes(Vector &vc, ElementTransformation &Trans,
                                  Vector &dofs) const
    { Project_RT(nk, dof2nk, vc, Trans, dofs); }
@@ -3489,19 +3486,15 @@
    using FiniteElement::Project;
    virtual void Project(VectorCoefficient &vc,
                         ElementTransformation &Trans, Vector &dofs) const
-<<<<<<< HEAD
-   { Project_ND(tk, dof2tk, vc, Trans, dofs); }
+   {
+      if (obasis1d.IsIntegratedType()) { ProjectIntegrated(vc, Trans, dofs); }
+      else { Project_ND(tk, dof2tk, vc, Trans, dofs); }
+   }
    virtual void ProjectRevDiff(const Vector &P_bar,
                                 VectorCoefficient &vc,
                                 ElementTransformation &Trans,
                                 DenseMatrix &dofs_bar) const
    { Project_NDRevDiff(P_bar, tk, dof2tk, vc, Trans, dofs_bar); }
-=======
-   {
-      if (obasis1d.IsIntegratedType()) { ProjectIntegrated(vc, Trans, dofs); }
-      else { Project_ND(tk, dof2tk, vc, Trans, dofs); }
-   }
->>>>>>> 6095628e
    virtual void ProjectFromNodes(Vector &vc, ElementTransformation &Trans,
                                  Vector &dofs) const
    { Project_ND(tk, dof2tk, vc, Trans, dofs); }
