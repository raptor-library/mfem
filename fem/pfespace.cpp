--- conflicted
+++ resolved
@@ -2411,13 +2411,8 @@
    Array<int> dofs, old_dofs, old_vdofs;
    Vector row;
 
-<<<<<<< HEAD
-   ParNCMesh* pncmesh = this->pncmesh;
-   int geom = pncmesh->GetElementGeometry();
-=======
    ParNCMesh* pncmesh = pmesh->pncmesh;
    Geometry::Type geom = pncmesh->GetElementGeometry();
->>>>>>> 2dd6f152
    int ldof = fec->FiniteElementForGeometry(geom)->GetDof();
 
    const CoarseFineTransformations &dtrans = pncmesh->GetDerefinementTransforms();
