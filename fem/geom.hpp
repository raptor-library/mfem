--- conflicted
+++ resolved
@@ -34,13 +34,8 @@
                POINT, SEGMENT, TRIANGLE, SQUARE, TETRAHEDRON, CUBE, PRISM
              };
 
-<<<<<<< HEAD
    static const int NumGeom = 7;
-   static const int NumBdrArray[];
-=======
-   static const int NumGeom = 6;
    static const int NumBdrArray[NumGeom];
->>>>>>> 155a5eb6
    static const char *Name[NumGeom];
    static const double Volume[NumGeom];
    static const int Dimension[NumGeom];
@@ -249,26 +244,22 @@
    Array<RefinedGeometry *> RGeom[Geometry::NumGeom];
    Array<IntegrationRule *> IntPts[Geometry::NumGeom];
 
-   RefinedGeometry *FindInRGeom(int Geom, int Times, int ETimes, int Type);
-   IntegrationRule *FindInIntPts(int Geom, int NPts);
+   RefinedGeometry *FindInRGeom(Geometry::Type Geom, int Times, int ETimes,
+				int Type);
+   IntegrationRule *FindInIntPts(Geometry::Type Geom, int NPts);
 
 public:
    GeometryRefiner();
 
    /// Set the Quadrature1D type of points to use for subdivision.
    void SetType(const int t) { type = t; }
-<<<<<<< HEAD
-   RefinedGeometry *Refine (Geometry::Type Geom, int Times, int ETimes = 1);
-   const IntegrationRule *RefineInterior(Geometry::Type Geom, int Times);
-=======
    /// Get the Quadrature1D type of points used for subdivision.
    int GetType() const { return type; }
 
-   RefinedGeometry *Refine(int Geom, int Times, int ETimes = 1);
+   RefinedGeometry *Refine(Geometry::Type Geom, int Times, int ETimes = 1);
 
    /// @note This method always uses Quadrature1D::OpenUniform points.
-   const IntegrationRule *RefineInterior(int Geom, int Times);
->>>>>>> 155a5eb6
+   const IntegrationRule *RefineInterior(Geometry::Type Geom, int Times);
 
    ~GeometryRefiner();
 };
