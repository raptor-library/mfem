--- conflicted
+++ resolved
@@ -455,16 +455,12 @@
 
 void NonlinearForm::Setup()
 {
-<<<<<<< HEAD
    if (ext) { ext->Assemble(); }
 }
 
 void NonlinearForm::SetupGradient(const mfem::Vector &x)
 {
    if (ext) { ext->AssembleGradient(Prolongate(x)); }
-=======
-   if (ext) { return ext->Assemble(); }
->>>>>>> 29398b21
 }
 
 NonlinearForm::~NonlinearForm()
