--- conflicted
+++ resolved
@@ -1391,48 +1391,29 @@
    HYPRE_Int           im;
    HYPRE_Int           cmap_differ;
 
-<<<<<<< HEAD
-   /* Make sure A_cmap and B_cmap are the same. */
-   cmap_differ = 0;
-   if (A_cmap_size != B_cmap_size)
-   {
-      cmap_differ = 1; /* error: A and B have different cmap_size */
-=======
    /* Check if A_cmap and B_cmap are the same. */
    cmap_differ = 0;
    if (A_cmap_size != B_cmap_size)
    {
       cmap_differ = 1; /* A and B have different cmap_size */
->>>>>>> 5e6dabb3
    }
    else
    {
       for (im = 0; im < A_cmap_size; im++)
       {
-<<<<<<< HEAD
-         cmap_differ = 1; /* error: A and B have different cmap arrays */
-         break;
-=======
          if (A_cmap[im] != B_cmap[im])
          {
             cmap_differ = 1; /* A and B have different cmap arrays */
             break;
          }
->>>>>>> 5e6dabb3
       }
    }
 
    if ( cmap_differ == 0 )
    {
-<<<<<<< HEAD
-      /* A and B have the same column mapping for their off-diagonal
-         blocks so we can sum the diagonal and off-diagonal blocks
-      separately and reduce temporary memory usage. */
-=======
       /* A and B have the same column mapping for their off-diagonal blocks so
          we can sum the diagonal and off-diagonal blocks separately and reduce
          temporary memory usage. */
->>>>>>> 5e6dabb3
 
       /* Add diagonals, off-diagonals, copy cmap. */
       C_diag = hypre_CSRMatrixAdd(A_diag, B_diag);
@@ -1447,11 +1428,7 @@
          return NULL; /* error: A_offd and B_offd have different dimensions */
       }
       /* copy A_cmap -> C_cmap */
-<<<<<<< HEAD
-      C_cmap = hypre_TAlloc(HYPRE_Int, A_cmap_size);
-=======
       C_cmap = mfem_hypre_TAlloc(HYPRE_Int, A_cmap_size);
->>>>>>> 5e6dabb3
       for (im = 0; im < A_cmap_size; im++)
       {
          C_cmap[im] = A_cmap[im];
@@ -1477,14 +1454,8 @@
    }
    else
    {
-<<<<<<< HEAD
-      /* A and B have different column mappings for their off-diagonal
-      blocks so we need to use the column maps to create full-width
-      CSR matricies. */
-=======
       /* A and B have different column mappings for their off-diagonal blocks so
       we need to use the column maps to create full-width CSR matricies. */
->>>>>>> 5e6dabb3
 
       int  ierr = 0;
       hypre_CSRMatrix * csr_A;
@@ -1513,23 +1484,17 @@
                                    0, 0, 0);
 
       /* split C into diag and off-diag portions */
-<<<<<<< HEAD
-=======
       /* FIXME: GenerateDiagAndOffd() uses an int array of size equal to the
          number of columns in csr_C_temp which is the global number of columns
          in A and B. This does not scale well. */
->>>>>>> 5e6dabb3
       ierr += GenerateDiagAndOffd(csr_C_temp, C,
                                   hypre_ParCSRMatrixFirstColDiag(A),
                                   hypre_ParCSRMatrixLastColDiag(A));
 
       /* delete CSR version of C */
       ierr += hypre_CSRMatrixDestroy(csr_C_temp);
-<<<<<<< HEAD
-=======
 
       MFEM_VERIFY(ierr == 0, "");
->>>>>>> 5e6dabb3
    }
 
    /* hypre_ParCSRMatrixSetNumNonzeros(A); */
