// Copyright (c) 2010-2024, Lawrence Livermore National Security, LLC. Produced
// at the Lawrence Livermore National Laboratory. All Rights reserved. See files
// LICENSE and NOTICE for details. LLNL-CODE-806117.
//
// This file is part of the MFEM library. For more information and source code
// availability visit https://mfem.org.
//
// MFEM is free software; you can redistribute it and/or modify it under the
// terms of the BSD-3 license. We welcome feedback and contributions, see file
// CONTRIBUTING.md for details.

#ifndef MFEM_HYPRE
#define MFEM_HYPRE

#include "../config/config.hpp"

#ifdef MFEM_USE_MPI

#include <mpi.h>

// Enable internal hypre timing routines
#define HYPRE_TIMING

// hypre header files
#include "seq_mv.h"
#include "_hypre_parcsr_mv.h"
#include "_hypre_parcsr_ls.h"
#include "temp_multivector.h"
#include "../general/globals.hpp"

#ifdef HYPRE_COMPLEX
#error "MFEM does not work with HYPRE's complex numbers support"
#endif

#if defined(MFEM_USE_DOUBLE) && defined(HYPRE_SINGLE)
#error "MFEM_USE_DOUBLE=YES requires HYPRE build WITHOUT --enable-single!"
#elif defined(MFEM_USE_DOUBLE) && defined(HYPRE_LONG_DOUBLE)
#error "MFEM_USE_DOUBLE=YES requires HYPRE build WITHOUT --enable-longdouble!"
#elif defined(MFEM_USE_SINGLE) && !defined(HYPRE_SINGLE)
#error "MFEM_USE_SINGLE=YES requires HYPRE build with --enable-single!"
#endif

#if defined(HYPRE_USING_GPU) && \
    !(defined(HYPRE_USING_CUDA) || defined(HYPRE_USING_HIP))
#error "Unsupported GPU build of HYPRE! Only CUDA and HIP builds are supported."
#endif
#if defined(HYPRE_USING_CUDA) && !defined(MFEM_USE_CUDA)
#error "MFEM_USE_CUDA=YES is required when HYPRE is built with CUDA!"
#endif
#if defined(HYPRE_USING_HIP) && !defined(MFEM_USE_HIP)
#error "MFEM_USE_HIP=YES is required when HYPRE is built with HIP!"
#endif

// MFEM_HYPRE_FORALL is a macro similar to mfem::forall, but it executes on the
// device that hypre was configured with (no matter what device was selected
// in MFEM's runtime configuration).
#if defined(HYPRE_USING_CUDA)
#define MFEM_HYPRE_FORALL(i, N,...) CuWrap1D(N, [=] MFEM_DEVICE      \
                                       (int i) {__VA_ARGS__})
#elif defined(HYPRE_USING_HIP)
#define MFEM_HYPRE_FORALL(i, N,...) HipWrap1D(N, [=] MFEM_DEVICE     \
                                        (int i) {__VA_ARGS__})
#else
#define MFEM_HYPRE_FORALL(i, N,...) for (int i = 0; i < N; i++) { __VA_ARGS__ }
#endif

#include "sparsemat.hpp"
#include "hypre_parcsr.hpp"

namespace mfem
{

class ParFiniteElementSpace;
class HypreParMatrix;


/// @brief A simple singleton class for hypre's global settings, that 1) calls
/// HYPRE_Init() and sets some GPU-relevant options at construction and 2) calls
/// HYPRE_Finalize() at destruction.
class Hypre
{
public:
   /// @brief Initialize hypre by calling HYPRE_Init() and set default options.
   /// After calling Hypre::Init(), hypre will be finalized automatically at
   /// program exit.
   ///
   /// Calling HYPRE_Finalize() manually is not compatible with this class.
   static void Init() { Instance(); }

   /// @brief Finalize hypre (called automatically at program exit if
   /// Hypre::Init() has been called).
   ///
   /// Multiple calls to Hypre::Finalize() have no effect. This function can be
   /// called manually to more precisely control when hypre is finalized.
   static void Finalize();

private:
   /// Calls HYPRE_Init() when the singleton is constructed.
   Hypre();

   /// The singleton destructor (called at program exit) finalizes hypre.
   ~Hypre() { Finalize(); }

   /// Set the default hypre global options (mostly GPU-relevant).
   void SetDefaultOptions();

   /// Create and return the Hypre singleton object.
   static Hypre &Instance()
   {
      static Hypre hypre;
      return hypre;
   }

   bool finalized = false; ///< Has Hypre::Finalize() been called already?
};


namespace internal
{

template <typename int_type>
inline int to_int(int_type i)
{
   MFEM_ASSERT(int_type(int(i)) == i, "overflow converting int_type to int");
   return int(i);
}

// Specialization for to_int(int)
template <> inline int to_int(int i) { return i; }

// Convert a HYPRE_Int to int
#ifdef HYPRE_BIGINT
template <>
inline int to_int(HYPRE_Int i)
{
   MFEM_ASSERT(HYPRE_Int(int(i)) == i, "overflow converting HYPRE_Int to int");
   return int(i);
}
#endif

} // namespace internal


/// The MemoryClass used by Hypre objects.
inline constexpr MemoryClass GetHypreMemoryClass()
{
#if !defined(HYPRE_USING_GPU)
   return MemoryClass::HOST;
#elif defined(HYPRE_USING_UNIFIED_MEMORY)
   return MemoryClass::MANAGED;
#else
   return MemoryClass::DEVICE;
#endif
}

/// The MemoryType used by MFEM when allocating arrays for Hypre objects.
inline MemoryType GetHypreMemoryType()
{
#if !defined(HYPRE_USING_GPU)
   return Device::GetHostMemoryType();
#elif defined(HYPRE_USING_UNIFIED_MEMORY)
   return MemoryType::MANAGED;
#else
   return MemoryType::DEVICE;
#endif
}

/// Wrapper for hypre's parallel vector class
class HypreParVector : public Vector
{
private:
   int own_ParVector;

   /// The actual object
   hypre_ParVector *x;

   friend class HypreParMatrix;

   // Set Vector::data and Vector::size from *x
   inline void _SetDataAndSize_();

public:

   /// Default constructor, no underlying @a hypre_ParVector is created.
   HypreParVector()
   {
      own_ParVector = false;
      x = NULL;
   }

   /** @brief Creates vector with given global size and parallel partitioning of
       the rows/columns given by @a col. */
   /** @anchor hypre_partitioning_descr
       The partitioning is defined in one of two ways depending on the
       configuration of HYPRE:
       1. If HYPRE_AssumedPartitionCheck() returns true (the default),
          then col is of length 2 and the local processor owns columns
          [col[0],col[1]).
       2. If HYPRE_AssumedPartitionCheck() returns false, then col is of
          length (number of processors + 1) and processor P owns columns
          [col[P],col[P+1]) i.e. each processor has a copy of the same col
          array. */
   HypreParVector(MPI_Comm comm, HYPRE_BigInt glob_size, HYPRE_BigInt *col);
   /** @brief Creates vector with given global size, partitioning of the
       columns, and data. */
   /** The data must be allocated and destroyed outside. If @a data_ is NULL, a
       dummy vector without a valid data array will be created. See @ref
       hypre_partitioning_descr "here" for a description of the @a col array.

       If @a is_device_ptr is true, the pointer @a data_ is assumed to be
       allocated in the memory location HYPRE_MEMORY_DEVICE. */
   HypreParVector(MPI_Comm comm, HYPRE_BigInt glob_size, real_t *data_,
                  HYPRE_BigInt *col, bool is_device_ptr = false);
   /// Creates a deep copy of @a y
   HypreParVector(const HypreParVector &y);
   /// Move constructor for HypreParVector. "Steals" data from its argument.
   HypreParVector(HypreParVector&& other);
   /// Creates vector compatible with (i.e. in the domain of) A or A^T
   explicit HypreParVector(const HypreParMatrix &A, int transpose = 0);
   /// Creates vector wrapping y
   explicit HypreParVector(HYPRE_ParVector y);
   /// Create a true dof parallel vector on a given ParFiniteElementSpace
   explicit HypreParVector(ParFiniteElementSpace *pfes);

   /// \brief Constructs a  @p HypreParVector *compatible* with the calling vector
   /// - meaning that it will be the same size and have the same partitioning.
   HypreParVector CreateCompatibleVector() const;

   /// MPI communicator
   MPI_Comm GetComm() const { return x->comm; }

   /// Converts hypre's format to HypreParVector
   void WrapHypreParVector(hypre_ParVector *y, bool owner=true);

   /// Returns the parallel row/column partitioning
   /** See @ref hypre_partitioning_descr "here" for a description of the
       partitioning array. */
   inline const HYPRE_BigInt *Partitioning() const { return x->partitioning; }

   /// @brief Returns a non-const pointer to the parallel row/column
   /// partitioning.
   /// Deprecated in favor of HypreParVector::Partitioning() const.
   MFEM_DEPRECATED
   inline HYPRE_BigInt *Partitioning() { return x->partitioning; }

   /// Returns the global number of rows
   inline HYPRE_BigInt GlobalSize() const { return x->global_size; }

   /// Typecasting to hypre's hypre_ParVector*
   operator hypre_ParVector*() const { return x; }
#ifndef HYPRE_PAR_VECTOR_STRUCT
   /// Typecasting to hypre's HYPRE_ParVector, a.k.a. void *
   operator HYPRE_ParVector() const { return (HYPRE_ParVector) x; }
#endif
   /// Changes the ownership of the vector
   hypre_ParVector *StealParVector() { own_ParVector = 0; return x; }

   /// Sets ownership of the internal hypre_ParVector
   void SetOwnership(int own) { own_ParVector = own; }

   /// Gets ownership of the internal hypre_ParVector
   int GetOwnership() const { return own_ParVector; }

   /// Returns the global vector in each processor
   Vector* GlobalVector() const;

   /// Set constant values
   HypreParVector& operator= (real_t d);
   /// Define '=' for hypre vectors.
   HypreParVector& operator= (const HypreParVector &y);
   /// Move assignment
   HypreParVector& operator= (HypreParVector &&y);

   using Vector::Read;

   /// Sets the data of the Vector and the hypre_ParVector to @a data_.
   /** Must be used only for HypreParVector%s that do not own the data,
       e.g. created with the constructor:
       HypreParVector(MPI_Comm, HYPRE_BigInt, double *, HYPRE_BigInt *). */
   void SetData(real_t *data_);

   /** @brief Prepare the HypreParVector for read access in hypre's device
       memory space, HYPRE_MEMORY_DEVICE. */
   void HypreRead() const;

   /** @brief Prepare the HypreParVector for read and write access in hypre's
       device memory space, HYPRE_MEMORY_DEVICE. */
   void HypreReadWrite();

   /** @brief Prepare the HypreParVector for write access in hypre's device
       memory space, HYPRE_MEMORY_DEVICE. */
   void HypreWrite();

   /** @brief Replace the HypreParVector's data with the given Memory, @a mem,
       and prepare the vector for read access in hypre's device memory space,
       HYPRE_MEMORY_DEVICE. */
   /** This method must be used with HypreParVector%s that do not own the data,
       e.g. created with the constructor:
       HypreParVector(MPI_Comm, HYPRE_BigInt, double *, HYPRE_BigInt *).

       The Memory @a mem must be accessible with the hypre MemoryClass defined
       by GetHypreMemoryClass(). */
   void WrapMemoryRead(const Memory<real_t> &mem);

   /** @brief Replace the HypreParVector's data with the given Memory, @a mem,
       and prepare the vector for read and write access in hypre's device memory
       space, HYPRE_MEMORY_DEVICE. */
   /** This method must be used with HypreParVector%s that do not own the data,
       e.g. created with the constructor:
       HypreParVector(MPI_Comm, HYPRE_BigInt, double *, HYPRE_BigInt *).

       The Memory @a mem must be accessible with the hypre MemoryClass defined
       by GetHypreMemoryClass(). */
   void WrapMemoryReadWrite(Memory<real_t> &mem);

   /** @brief Replace the HypreParVector's data with the given Memory, @a mem,
       and prepare the vector for write access in hypre's device memory space,
       HYPRE_MEMORY_DEVICE. */
   /** This method must be used with HypreParVector%s that do not own the data,
       e.g. created with the constructor:
       HypreParVector(MPI_Comm, HYPRE_BigInt, double *, HYPRE_BigInt *).

       The Memory @a mem must be accessible with the hypre MemoryClass defined
       by GetHypreMemoryClass(). */
   void WrapMemoryWrite(Memory<real_t> &mem);

   /// Set random values
   HYPRE_Int Randomize(HYPRE_Int seed);

   /// Prints the locally owned rows in parallel
   void Print(const char *fname) const;

   /// Reads a HypreParVector from files saved with HypreParVector::Print
   void Read(MPI_Comm comm, const char *fname);

   /// Calls hypre's destroy function
   ~HypreParVector();
};

/// Returns the inner product of x and y
real_t InnerProduct(HypreParVector &x, HypreParVector &y);
real_t InnerProduct(HypreParVector *x, HypreParVector *y);


/** @brief Compute the l_p norm of the Vector which is split without overlap
    across the given communicator. */
real_t ParNormlp(const Vector &vec, real_t p, MPI_Comm comm);


/// Wrapper for hypre's ParCSR matrix class
class HypreParMatrix : public Operator
{
private:
   /// The actual object
   hypre_ParCSRMatrix *A;

   /// Auxiliary vectors for typecasting
   mutable HypreParVector *X, *Y;
   /** @brief Auxiliary buffers for the case when the input or output arrays in
       methods like Mult(double, const Vector &, double, Vector &) need to be
       deep copied in order to be used by hypre. */
   mutable Memory<real_t> auxX, auxY;

   // Flags indicating ownership of A->diag->{i,j,data}, A->offd->{i,j,data},
   // and A->col_map_offd.
   // The possible values for diagOwner are:
   //  -1: no special treatment of A->diag (default)
   //      when hypre is built with CUDA support, A->diag owns the "host"
   //      pointers (according to A->diag->owns_data)
   //  -2: used when hypre is built with CUDA support, A->diag owns the "hypre"
   //      pointers (according to A->diag->owns_data)
   //   0: prevent hypre from destroying A->diag->{i,j,data}
   //   1: same as 0, plus own the "host" A->diag->{i,j}
   //   2: same as 0, plus own the "host" A->diag->data
   //   3: same as 0, plus own the "host" A->diag->{i,j,data}
   // The same values and rules apply to offdOwner and A->offd.
   // The possible values for colMapOwner are:
   //  -1: no special treatment of A->col_map_offd (default)
   //   0: prevent hypre from destroying A->col_map_offd
   //   1: same as 0, plus take ownership of A->col_map_offd
   // All owned arrays are destroyed with 'delete []'.
   signed char diagOwner, offdOwner, colMapOwner;

   // Does the object own the pointer A?
   signed char ParCSROwner;

   MemoryIJData mem_diag, mem_offd;

   // Initialize with defaults. Does not initialize inherited members.
   void Init();

   // Delete all owned data. Does not perform re-initialization with defaults.
   void Destroy();

   void Read(MemoryClass mc) const;
   void ReadWrite(MemoryClass mc);
   // The Boolean flags are used in Destroy().
   void Write(MemoryClass mc, bool set_diag = true, bool set_offd = true);

   // Copy (shallow/deep, based on HYPRE_BIGINT) the I and J arrays from csr to
   // hypre_csr. Shallow copy the data. Return the appropriate ownership flag.
   // The CSR arrays are wrapped in the mem_csr struct which is used to move
   // these arrays to device, if necessary.
   static signed char CopyCSR(SparseMatrix *csr,
                              MemoryIJData &mem_csr,
                              hypre_CSRMatrix *hypre_csr,
                              bool mem_owner);
   // Copy (shallow or deep, based on HYPRE_BIGINT) the I and J arrays from
   // bool_csr to hypre_csr. Allocate the data array and set it to all ones.
   // Return the appropriate ownership flag. The CSR arrays are wrapped in the
   // mem_csr struct which is used to move these arrays to device, if necessary.
   static signed char CopyBoolCSR(Table *bool_csr,
                                  MemoryIJData &mem_csr,
                                  hypre_CSRMatrix *hypre_csr);

   // Wrap the data from h_mat into mem with the given ownership flag.
   // If the new Memory arrays in mem are not suitable to be accessed via
   // GetHypreMemoryClass(), then mem will be re-allocated using the memory type
   // returned by GetHypreMemoryType(), the data will be deep copied, and h_mat
   // will be updated with the new pointers.
   static signed char HypreCsrToMem(hypre_CSRMatrix *h_mat, MemoryType h_mat_mt,
                                    bool own_ija, MemoryIJData &mem);

public:
   /// An empty matrix to be used as a reference to an existing matrix
   HypreParMatrix();

   /// Converts hypre's format to HypreParMatrix
   /** If @a owner is false, ownership of @a a is not transferred */
   void WrapHypreParCSRMatrix(hypre_ParCSRMatrix *a, bool owner = true);

   /// Converts hypre's format to HypreParMatrix
   /** If @a owner is false, ownership of @a a is not transferred */
   explicit HypreParMatrix(hypre_ParCSRMatrix *a, bool owner = true)
   {
      Init();
      WrapHypreParCSRMatrix(a, owner);
   }

   /// Creates block-diagonal square parallel matrix.
   /** Diagonal is given by @a diag which must be in CSR format (finalized). The
       new HypreParMatrix does not take ownership of any of the input arrays.
       See @ref hypre_partitioning_descr "here" for a description of the row
       partitioning array @a row_starts.

       @warning The ordering of the columns in each row in @a *diag may be
       changed by this constructor to ensure that the first entry in each row is
       the diagonal one. This is expected by most hypre functions. */
   HypreParMatrix(MPI_Comm comm, HYPRE_BigInt glob_size,
                  HYPRE_BigInt *row_starts,
                  SparseMatrix *diag); // constructor with 4 arguments, v1

   /// Creates block-diagonal rectangular parallel matrix.
   /** Diagonal is given by @a diag which must be in CSR format (finalized). The
       new HypreParMatrix does not take ownership of any of the input arrays.
       See @ref hypre_partitioning_descr "here" for a description of the
       partitioning arrays @a row_starts and @a col_starts. */
   HypreParMatrix(MPI_Comm comm, HYPRE_BigInt global_num_rows,
                  HYPRE_BigInt global_num_cols, HYPRE_BigInt *row_starts,
                  HYPRE_BigInt *col_starts,
                  SparseMatrix *diag); // constructor with 6 arguments, v1

   /// Creates general (rectangular) parallel matrix.
   /** The new HypreParMatrix does not take ownership of any of the input
       arrays, if @a own_diag_offd is false (default). If @a own_diag_offd is
       true, ownership of @a diag and @a offd is transferred to the
       HypreParMatrix.

       See @ref hypre_partitioning_descr "here" for a description of the
       partitioning arrays @a row_starts and @a col_starts. */
   HypreParMatrix(MPI_Comm comm, HYPRE_BigInt global_num_rows,
                  HYPRE_BigInt global_num_cols, HYPRE_BigInt *row_starts,
                  HYPRE_BigInt *col_starts, SparseMatrix *diag,
                  SparseMatrix *offd, HYPRE_BigInt *cmap,
                  bool own_diag_offd = false); // constructor with 8+1 arguments

   /// Creates general (rectangular) parallel matrix.
   /** The new HypreParMatrix takes ownership of all input arrays, except
       @a col_starts and @a row_starts. See @ref hypre_partitioning_descr "here"
       for a description of the partitioning arrays @a row_starts and @a
       col_starts.

       If @a hypre_arrays is false, all arrays (except @a row_starts and
       @a col_starts) are assumed to be allocated according to the MemoryType
       returned by Device::GetHostMemoryType(). If @a hypre_arrays is true, then
       the same arrays are assumed to be allocated by hypre as host arrays. */
   HypreParMatrix(MPI_Comm comm,
                  HYPRE_BigInt global_num_rows, HYPRE_BigInt global_num_cols,
                  HYPRE_BigInt *row_starts, HYPRE_BigInt *col_starts,
                  HYPRE_Int *diag_i, HYPRE_Int *diag_j, real_t *diag_data,
                  HYPRE_Int *offd_i, HYPRE_Int *offd_j, real_t *offd_data,
                  HYPRE_Int offd_num_cols,
                  HYPRE_BigInt *offd_col_map,
                  bool hypre_arrays = false); // constructor with 13+1 arguments

   /// Creates a parallel matrix from SparseMatrix on processor 0.
   /** See @ref hypre_partitioning_descr "here" for a description of the
       partitioning arrays @a row_starts and @a col_starts. */
   HypreParMatrix(MPI_Comm comm, HYPRE_BigInt *row_starts,
                  HYPRE_BigInt *col_starts,
                  SparseMatrix *a); // constructor with 4 arguments, v2

   /// Creates boolean block-diagonal rectangular parallel matrix.
   /** The new HypreParMatrix does not take ownership of any of the input
       arrays. See @ref hypre_partitioning_descr "here" for a description of the
       partitioning arrays @a row_starts and @a col_starts. */
   HypreParMatrix(MPI_Comm comm, HYPRE_BigInt global_num_rows,
                  HYPRE_BigInt global_num_cols, HYPRE_BigInt *row_starts,
                  HYPRE_BigInt *col_starts,
                  Table *diag); // constructor with 6 arguments, v2

   /// Creates boolean rectangular parallel matrix.
   /** The new HypreParMatrix takes ownership of the arrays @a i_diag,
       @a j_diag, @a i_offd, @a j_offd, and @a cmap; does not take ownership of
       the arrays @a row and @a col. See @ref hypre_partitioning_descr "here"
       for a description of the partitioning arrays @a row and @a col. */
   HypreParMatrix(MPI_Comm comm, int id, int np, HYPRE_BigInt *row,
                  HYPRE_BigInt *col,
                  HYPRE_Int *i_diag, HYPRE_Int *j_diag, HYPRE_Int *i_offd,
                  HYPRE_Int *j_offd, HYPRE_BigInt *cmap,
                  HYPRE_Int cmap_size); // constructor with 11 arguments

   /** @brief Creates a general parallel matrix from a local CSR matrix on each
       processor described by the @a I, @a J and @a data arrays. */
   /** The local matrix should be of size (local) @a nrows by (global)
       @a glob_ncols. The new parallel matrix contains copies of all input
       arrays (so they can be deleted). See @ref hypre_partitioning_descr "here"
       for a description of the partitioning arrays @a rows and @a cols. */
   HypreParMatrix(MPI_Comm comm, int nrows, HYPRE_BigInt glob_nrows,
                  HYPRE_BigInt glob_ncols, int *I, HYPRE_BigInt *J,
                  real_t *data, HYPRE_BigInt *rows,
                  HYPRE_BigInt *cols); // constructor with 9 arguments

   /** @brief Copy constructor for a ParCSR matrix which creates a deep copy of
       structure and data from @a P. */
   HypreParMatrix(const HypreParMatrix &P);

   /// Make this HypreParMatrix a reference to 'master'
   void MakeRef(const HypreParMatrix &master);

   /// MPI communicator
   MPI_Comm GetComm() const { return A->comm; }

   /// Typecasting to hypre's hypre_ParCSRMatrix*
   operator hypre_ParCSRMatrix*() const { return A; }
#ifndef HYPRE_PAR_CSR_MATRIX_STRUCT
   /// Typecasting to hypre's HYPRE_ParCSRMatrix, a.k.a. void *
   operator HYPRE_ParCSRMatrix() { return (HYPRE_ParCSRMatrix) A; }
#endif
   /// Changes the ownership of the matrix
   hypre_ParCSRMatrix* StealData();

   /// Explicitly set the three ownership flags, see docs for diagOwner etc.
   void SetOwnerFlags(signed char diag, signed char offd, signed char colmap);

   /// Get diag ownership flag
   signed char OwnsDiag() const { return diagOwner; }
   /// Get offd ownership flag
   signed char OwnsOffd() const { return offdOwner; }
   /// Get colmap ownership flag
   signed char OwnsColMap() const { return colMapOwner; }

   /** If the HypreParMatrix does not own the row-starts array, make a copy of
       it that the HypreParMatrix will own. If the col-starts array is the same
       as the row-starts array, col-starts is also replaced. */
   void CopyRowStarts();
   /** If the HypreParMatrix does not own the col-starts array, make a copy of
       it that the HypreParMatrix will own. If the row-starts array is the same
       as the col-starts array, row-starts is also replaced. */
   void CopyColStarts();

   /// Returns the global number of nonzeros
   inline HYPRE_BigInt NNZ() const { return A->num_nonzeros; }
   /// Returns the row partitioning
   /** See @ref hypre_partitioning_descr "here" for a description of the
       partitioning array. */
   inline HYPRE_BigInt *RowPart() { return A->row_starts; }
   /// Returns the column partitioning
   /** See @ref hypre_partitioning_descr "here" for a description of the
       partitioning array. */
   inline HYPRE_BigInt *ColPart() { return A->col_starts; }
   /// Returns the row partitioning (const version)
   /** See @ref hypre_partitioning_descr "here" for a description of the
       partitioning array. */
   inline const HYPRE_BigInt *RowPart() const { return A->row_starts; }
   /// Returns the column partitioning (const version)
   /** See @ref hypre_partitioning_descr "here" for a description of the
       partitioning array. */
   inline const HYPRE_BigInt *ColPart() const { return A->col_starts; }
   /// Returns the global number of rows
   inline HYPRE_BigInt M() const { return A->global_num_rows; }
   /// Returns the global number of columns
   inline HYPRE_BigInt N() const { return A->global_num_cols; }

   /// Get the local diagonal of the matrix.
   void GetDiag(Vector &diag) const;
   /// Get the local diagonal block. NOTE: 'diag' will not own any data.
   void GetDiag(SparseMatrix &diag) const;
   /// Get the local off-diagonal block. NOTE: 'offd' will not own any data.
   void GetOffd(SparseMatrix &offd, HYPRE_BigInt* &cmap) const;
   /** @brief Get a single SparseMatrix containing all rows from this processor,
       merged from the diagonal and off-diagonal blocks stored by the
       HypreParMatrix. */
   /** @note The number of columns in the SparseMatrix will be the global number
       of columns in the parallel matrix, so using this method may result in an
       integer overflow in the column indices. */
   void MergeDiagAndOffd(SparseMatrix &merged);

   /// Return the diagonal of the matrix (Operator interface).
   void AssembleDiagonal(Vector &diag) const override { GetDiag(diag); }

   /** Split the matrix into M x N equally sized blocks of parallel matrices.
       The size of 'blocks' must already be set to M x N. */
   void GetBlocks(Array2D<HypreParMatrix*> &blocks,
                  bool interleaved_rows = false,
                  bool interleaved_cols = false) const;

   /// Returns the transpose of *this
   HypreParMatrix * Transpose() const;

   /** Returns principle submatrix given by array of indices of connections
       with relative size > @a threshold in *this. */
#if MFEM_HYPRE_VERSION >= 21800
   HypreParMatrix *ExtractSubmatrix(const Array<int> &indices,
                                    real_t threshold=0.0) const;
#endif

   /// Returns the number of rows in the diagonal block of the ParCSRMatrix
   int GetNumRows() const
   {
      return internal::to_int(
                hypre_CSRMatrixNumRows(hypre_ParCSRMatrixDiag(A)));
   }

   /// Returns the number of columns in the diagonal block of the ParCSRMatrix
   int GetNumCols() const
   {
      return internal::to_int(
                hypre_CSRMatrixNumCols(hypre_ParCSRMatrixDiag(A)));
   }

   /// Return the global number of rows
   HYPRE_BigInt GetGlobalNumRows() const
   { return hypre_ParCSRMatrixGlobalNumRows(A); }

   /// Return the global number of columns
   HYPRE_BigInt GetGlobalNumCols() const
   { return hypre_ParCSRMatrixGlobalNumCols(A); }

   /// Return the parallel row partitioning array.
   /** See @ref hypre_partitioning_descr "here" for a description of the
       partitioning array. */
   HYPRE_BigInt *GetRowStarts() const { return hypre_ParCSRMatrixRowStarts(A); }

   /// Return the parallel column partitioning array.
   /** See @ref hypre_partitioning_descr "here" for a description of the
       partitioning array. */
   HYPRE_BigInt *GetColStarts() const { return hypre_ParCSRMatrixColStarts(A); }

   MemoryClass GetMemoryClass() const override { return GetHypreMemoryClass(); }

   /// Ensure the action of the transpose is performed fast.
   /** When HYPRE is built for GPUs, this method will construct and store the
       transposes of the 'diag' and 'offd' CSR matrices. When HYPRE is not built
       for GPUs, this method is a no-op.

       This method is automatically called by MultTranspose().

       If the matrix is modified the old transpose blocks can be deleted by
       calling ResetTranspose(). */
   void EnsureMultTranspose() const;

   /** @brief Reset (destroy) the internal transpose matrix that is created by
       EnsureMultTranspose() and MultTranspose().

       If the matrix is modified, this method should be called to delete the
       out-of-date transpose that is stored internally. */
   void ResetTranspose() const;

   /// Computes y = alpha * A * x + beta * y
   HYPRE_Int Mult(HypreParVector &x, HypreParVector &y,
                  real_t alpha = 1.0, real_t beta = 0.0) const;
   /// Computes y = alpha * A * x + beta * y
   HYPRE_Int Mult(HYPRE_ParVector x, HYPRE_ParVector y,
                  real_t alpha = 1.0, real_t beta = 0.0) const;

   /// Computes y = alpha * A^t * x + beta * y
   /** If the matrix is modified, call ResetTranspose() and optionally
       EnsureMultTranspose() to make sure this method uses the correct updated
       transpose. */
   HYPRE_Int MultTranspose(HypreParVector &x, HypreParVector &y,
                           real_t alpha = 1.0, real_t beta = 0.0) const;

   void Mult(real_t a, const Vector &x, real_t b, Vector &y) const;

   /// Computes y = alpha * A^t * x + beta * y
   /** If the matrix is modified, call ResetTranspose() and optionally
       EnsureMultTranspose() to make sure this method uses the correct updated
       transpose. */
   void MultTranspose(real_t a, const Vector &x, real_t b, Vector &y) const;

   void Mult(const Vector &x, Vector &y) const override
   { Mult(1.0, x, 0.0, y); }

   /// Computes y = A^t * x
   /** If the matrix is modified, call ResetTranspose() and optionally
       EnsureMultTranspose() to make sure this method uses the correct updated
       transpose. */
   void MultTranspose(const Vector &x, Vector &y) const override
   { MultTranspose(1.0, x, 0.0, y); }

   void AddMult(const Vector &x, Vector &y, const real_t a = 1.0) const override
   { Mult(a, x, 1.0, y); }
   void AddMultTranspose(const Vector &x, Vector &y,
                         const real_t a = 1.0) const override
   { MultTranspose(a, x, 1.0, y); }

   using Operator::Mult;
   using Operator::MultTranspose;

   /** @brief Computes y = a * |A| * x + b * y, using entry-wise absolute values
       of the matrix A. */
   void AbsMult(real_t a, const Vector &x, real_t b, Vector &y) const;

   /** @brief Computes y = a * |At| * x + b * y, using entry-wise absolute
       values of the transpose of the matrix A. */
   void AbsMultTranspose(real_t a, const Vector &x, real_t b, Vector &y) const;

   /** @brief The "Boolean" analog of y = alpha * A * x + beta * y, where
       elements in the sparsity pattern of the matrix are treated as "true". */
   void BooleanMult(int alpha, const int *x, int beta, int *y)
   {
      HostRead();
      internal::hypre_ParCSRMatrixBooleanMatvec(A, alpha, const_cast<int*>(x),
                                                beta, y);
      HypreRead();
   }

   /** @brief The "Boolean" analog of y = alpha * A^T * x + beta * y, where
       elements in the sparsity pattern of the matrix are treated as "true". */
   void BooleanMultTranspose(int alpha, const int *x, int beta, int *y)
   {
      HostRead();
      internal::hypre_ParCSRMatrixBooleanMatvecT(A, alpha, const_cast<int*>(x),
                                                 beta, y);
      HypreRead();
   }

   /// Initialize all entries with value.
   HypreParMatrix &operator=(real_t value)
   {
#if MFEM_HYPRE_VERSION < 22200
      internal::hypre_ParCSRMatrixSetConstantValues(A, value);
#else
      hypre_ParCSRMatrixSetConstantValues(A, value);
#endif
      return *this;
   }

   /** Perform the operation `*this += B`, assuming that both matrices use the
       same row and column partitions and the same col_map_offd arrays, or B has
       an empty off-diagonal block. We also assume that the sparsity pattern of
       `*this` contains that of `B`. */
   HypreParMatrix &operator+=(const HypreParMatrix &B) { return Add(1.0, B); }

   /** Perform the operation `*this += beta*B`, assuming that both matrices use
       the same row and column partitions and the same col_map_offd arrays, or
       B has an empty off-diagonal block. We also assume that the sparsity
       pattern of `*this` contains that of `B`. For a more general case consider
       the stand-alone function ParAdd described below. */
   HypreParMatrix &Add(const real_t beta, const HypreParMatrix &B)
   {
      MFEM_VERIFY(internal::hypre_ParCSRMatrixSum(A, beta, B.A) == 0,
                  "error in hypre_ParCSRMatrixSum");
      return *this;
   }

   /** @brief Multiply the HypreParMatrix on the left by a block-diagonal
       parallel matrix @a D and return the result as a new HypreParMatrix. */
   /** If @a D has a different number of rows than @a A (this matrix), @a D's
       row starts array needs to be given (as returned by the methods
       GetDofOffsets/GetTrueDofOffsets of ParFiniteElementSpace). The new
       matrix @a D*A uses copies of the row- and column-starts arrays, so "this"
       matrix and @a row_starts can be deleted.
       @note This operation is local and does not require communication. */
   HypreParMatrix* LeftDiagMult(const SparseMatrix &D,
                                HYPRE_BigInt* row_starts = NULL) const;

   /// Scale the local row i by s(i).
   void ScaleRows(const Vector & s);
   /// Scale the local row i by 1./s(i)
   void InvScaleRows(const Vector & s);
   /// Scale all entries by s: A_scaled = s*A.
   void operator*=(real_t s);

   /// Remove values smaller in absolute value than some threshold
   void Threshold(real_t threshold = 0.0);

   /** @brief Wrapper for hypre_ParCSRMatrixDropSmallEntries in different
       versions of hypre. Drop off-diagonal entries that are smaller than
       tol * l2 norm of its row */
   /** For HYPRE versions < 2.14, this method just calls Threshold() with
       threshold = tol * max(l2 row norm). */
   void DropSmallEntries(real_t tol);

   /// If a row contains only zeros, set its diagonal to 1.
   void EliminateZeroRows() { hypre_ParCSRMatrixFixZeroRows(A); }

   /** Eliminate rows and columns from the matrix, and rows from the vector B.
       Modify B with the BC values in X. */
   void EliminateRowsCols(const Array<int> &rows_cols, const HypreParVector &X,
                          HypreParVector &B);

   /** Eliminate rows and columns from the matrix and store the eliminated
       elements in a new matrix Ae (returned), so that the modified matrix and
       Ae sum to the original matrix. */
   HypreParMatrix* EliminateRowsCols(const Array<int> &rows_cols);

   /** Eliminate columns from the matrix and store the eliminated elements in a
       new matrix Ae (returned) so that the modified matrix and Ae sum to the
       original matrix. */
   HypreParMatrix* EliminateCols(const Array<int> &cols);

   /// Eliminate rows from the diagonal and off-diagonal blocks of the matrix.
   void EliminateRows(const Array<int> &rows);

   /** @brief Eliminate essential BC specified by @a ess_dof_list from the
       solution @a X to the r.h.s. @a B. */
   /** This matrix is the matrix with eliminated BC, while @a Ae is such that
       (A+Ae) is the original (Neumann) matrix before elimination. */
   void EliminateBC(const HypreParMatrix &Ae, const Array<int> &ess_dof_list,
                    const Vector &X, Vector &B) const;

   /** @brief Eliminate essential (Dirichlet) boundary conditions.

       @param[in] ess_dofs indices of the degrees of freedom belonging to the
                           essential boundary conditions.
       @param[in] diag_policy policy for diagonal entries. */
   void EliminateBC(const Array<int> &ess_dofs,
                    DiagonalPolicy diag_policy);

   /// Update the internal hypre_ParCSRMatrix object, A, to be on host.
   /** After this call A's diagonal and off-diagonal should not be modified
       until after a suitable call to {Host,Hypre}{Write,ReadWrite}. */
   void HostRead() const { Read(Device::GetHostMemoryClass()); }

   /// Update the internal hypre_ParCSRMatrix object, A, to be on host.
   /** After this call A's diagonal and off-diagonal can be modified on host
       and subsequent calls to Hypre{Read,Write,ReadWrite} will require a deep
       copy of the data if hypre is built with device support. */
   void HostReadWrite() { ReadWrite(Device::GetHostMemoryClass()); }

   /// Update the internal hypre_ParCSRMatrix object, A, to be on host.
   /** Similar to HostReadWrite(), except that the data will never be copied
       from device to host to ensure host contains the correct current data. */
   void HostWrite() { Write(Device::GetHostMemoryClass()); }

   /** @brief Update the internal hypre_ParCSRMatrix object, A, to be in hypre
       memory space. */
   /** After this call A's diagonal and off-diagonal should not be modified
       until after a suitable call to {Host,Hypre}{Write,ReadWrite}. */
   void HypreRead() const { Read(GetHypreMemoryClass()); }

   /** @brief Update the internal hypre_ParCSRMatrix object, A, to be in hypre
       memory space. */
   /** After this call A's diagonal and off-diagonal can be modified in hypre
       memory space and subsequent calls to Host{Read,Write,ReadWrite} will
       require a deep copy of the data if hypre is built with device support. */
   void HypreReadWrite() { ReadWrite(GetHypreMemoryClass()); }

   /** @brief Update the internal hypre_ParCSRMatrix object, A, to be in hypre
       memory space. */
   /** Similar to HostReadWrite(), except that the data will never be copied
       from host to hypre memory space to ensure the latter contains the correct
       current data. */
   void HypreWrite() { Write(GetHypreMemoryClass()); }

   Memory<HYPRE_Int> &GetDiagMemoryI() { return mem_diag.I; }
   Memory<HYPRE_Int> &GetDiagMemoryJ() { return mem_diag.J; }
   Memory<real_t> &GetDiagMemoryData() { return mem_diag.data; }

   const Memory<HYPRE_Int> &GetDiagMemoryI() const { return mem_diag.I; }
   const Memory<HYPRE_Int> &GetDiagMemoryJ() const { return mem_diag.J; }
   const Memory<real_t> &GetDiagMemoryData() const { return mem_diag.data; }

   /// Prints the locally owned rows in parallel
   void Print(const char *fname, HYPRE_Int offi = 0, HYPRE_Int offj = 0) const;
   /// Reads the matrix from a file
   void Read(MPI_Comm comm, const char *fname);
   /// Read a matrix saved as a HYPRE_IJMatrix
   void Read_IJMatrix(MPI_Comm comm, const char *fname);

   /// Print information about the hypre_ParCSRCommPkg of the HypreParMatrix.
   void PrintCommPkg(std::ostream &out = mfem::out) const;

   /** @brief Print sizes and hashes for all data arrays of the HypreParMatrix
       from the local MPI rank. */
   /** This is a compact text representation of the local data of the
       HypreParMatrix that can be used to compare matrices from different runs
       without the need to save the whole matrix. */
   void PrintHash(std::ostream &out) const;

   /// Calls hypre's destroy function
   virtual ~HypreParMatrix() { Destroy(); }

   Type GetType() const { return Hypre_ParCSR; }
};

/// @brief Make @a A_hyp steal ownership of its diagonal part @a A_diag.
///
/// If @a A_hyp does not own I and J, then they are aliases pointing to the I
/// and J arrays in @a A_diag. In that case, this function swaps the memory
/// objects. Similarly for the data array.
///
/// After this function is called, @a A_hyp will own all of the arrays of its
/// diagonal part.
///
/// @note I and J can only be aliases when HYPRE_BIGINT is disabled.
void HypreStealOwnership(HypreParMatrix &A_hyp, SparseMatrix &A_diag);

#if MFEM_HYPRE_VERSION >= 21800

enum class BlockInverseScaleJob
{
   MATRIX_ONLY,
   RHS_ONLY,
   MATRIX_AND_RHS
};

/** Constructs and applies block diagonal inverse of HypreParMatrix.
    The enum @a job specifies whether the matrix or the RHS should be
    scaled (or both). */
void BlockInverseScale(const HypreParMatrix *A, HypreParMatrix *C,
                       const Vector *b, HypreParVector *d,
                       int blocksize, BlockInverseScaleJob job);
#endif

/** @brief Return a new matrix `C = alpha*A + beta*B`, assuming that both `A`
    and `B` use the same row and column partitions and the same `col_map_offd`
    arrays. */
HypreParMatrix *Add(real_t alpha, const HypreParMatrix &A,
                    real_t beta,  const HypreParMatrix &B);

/** Returns the matrix @a A * @a B. Returned matrix does not necessarily own
    row or column starts unless the bool @a own_matrix is set to true. */
HypreParMatrix * ParMult(const HypreParMatrix *A, const HypreParMatrix *B,
                         bool own_matrix = false);
/// Returns the matrix A + B
/** It is assumed that both matrices use the same row and column partitions and
    the same col_map_offd arrays. */
HypreParMatrix * ParAdd(const HypreParMatrix *A, const HypreParMatrix *B);

/// Returns the matrix P^t * A * P
HypreParMatrix * RAP(const HypreParMatrix *A, const HypreParMatrix *P);
/// Returns the matrix Rt^t * A * P
HypreParMatrix * RAP(const HypreParMatrix * Rt, const HypreParMatrix *A,
                     const HypreParMatrix *P);

/// Returns a merged hypre matrix constructed from hypre matrix blocks.
/** It is assumed that all block matrices use the same communicator, and the
    block sizes are consistent in rows and columns. Rows and columns are
    renumbered but not redistributed in parallel, e.g. the block rows owned by
    each process remain on that process in the resulting matrix. Some blocks can
    be NULL. Each block and the entire system can be rectangular. Scalability to
    extremely large processor counts is limited by global MPI communication, see
    GatherBlockOffsetData() in hypre.cpp. */
<<<<<<< HEAD
HypreParMatrix * HypreParMatrixFromBlocks(Array2D<const HypreParMatrix*>
                                          &blocks,
                                          Array2D<double> *blockCoeff=NULL);
/// @overload
MFEM_DEPRECATED HypreParMatrix * HypreParMatrixFromBlocks(
   Array2D<HypreParMatrix*> &blocks,
   Array2D<double> *blockCoeff=NULL);
=======
HypreParMatrix * HypreParMatrixFromBlocks(Array2D<HypreParMatrix*> &blocks,
                                          Array2D<real_t> *blockCoeff=NULL);
>>>>>>> 558bb87b

/** @brief Eliminate essential BC specified by @a ess_dof_list from the solution
    @a X to the r.h.s. @a B. */
/** Here @a A is a matrix with eliminated BC, while @a Ae is such that (A+Ae) is
    the original (Neumann) matrix before elimination. */
void EliminateBC(const HypreParMatrix &A, const HypreParMatrix &Ae,
                 const Array<int> &ess_dof_list, const Vector &X, Vector &B);


/// Parallel smoothers in hypre
class HypreSmoother : public Solver
{
protected:
   /// The linear system matrix
   HypreParMatrix *A;
   /// Right-hand side and solution vectors
   mutable HypreParVector *B, *X;
   /** @brief Auxiliary buffers for the case when the input or output arrays in
       methods like Mult(const Vector &, Vector &) need to be deep copied in
       order to be used by hypre. */
   mutable Memory<real_t> auxB, auxX;
   /// Temporary vectors
   mutable HypreParVector *V, *Z;
   /// FIR Filter Temporary Vectors
   mutable HypreParVector *X0, *X1;

   /** Smoother type from hypre_ParCSRRelax() in ams.c plus extensions, see the
       enumeration Type below. */
   int type;
   /// Number of relaxation sweeps
   int relax_times;
   /// Damping coefficient (usually <= 1)
   real_t relax_weight;
   /// SOR parameter (usually in (0,2))
   real_t omega;
   /// Order of the smoothing polynomial
   int poly_order;
   /// Fraction of spectrum to smooth for polynomial relaxation
   real_t poly_fraction;
   /// Apply the polynomial smoother to A or D^{-1/2} A D^{-1/2}
   int poly_scale;

   /// Taubin's lambda-mu method parameters
   real_t lambda;
   real_t mu;
   int taubin_iter;

   /// l1 norms of the rows of A
   real_t *l1_norms;
   /// If set, take absolute values of the computed l1_norms
   bool pos_l1_norms;
   /// Number of CG iterations to determine eigenvalue estimates
   int eig_est_cg_iter;
   /// Maximal eigenvalue estimate for polynomial smoothing
   real_t max_eig_est;
   /// Minimal eigenvalue estimate for polynomial smoothing
   real_t min_eig_est;
   /// Parameters for windowing function of FIR filter
   real_t window_params[3];

   /// Combined coefficients for windowing and Chebyshev polynomials.
   real_t* fir_coeffs;

   /// A flag that indicates whether the linear system matrix A is symmetric
   bool A_is_symmetric;

public:
   /** Hypre smoother types:
       0    = Jacobi
       1    = l1-scaled Jacobi
       2    = l1-scaled block Gauss-Seidel/SSOR
       4    = truncated l1-scaled block Gauss-Seidel/SSOR
       5    = lumped Jacobi
       6    = Gauss-Seidel
       10   = On-processor forward solve for matrix w/ triangular structure
       16   = Chebyshev
       1001 = Taubin polynomial smoother
       1002 = FIR polynomial smoother. */
   enum Type { Jacobi = 0, l1Jacobi = 1, l1GS = 2, l1GStr = 4, lumpedJacobi = 5,
               GS = 6, OPFS = 10, Chebyshev = 16, Taubin = 1001, FIR = 1002
             };
#if !defined(HYPRE_USING_GPU)
   static constexpr Type default_type = l1GS;
#else
   static constexpr Type default_type = l1Jacobi;
#endif

   HypreSmoother();

   HypreSmoother(const HypreParMatrix &A_, int type = default_type,
                 int relax_times = 1, real_t relax_weight = 1.0,
                 real_t omega = 1.0, int poly_order = 2,
                 real_t poly_fraction = .3, int eig_est_cg_iter = 10);

   /// Set the relaxation type and number of sweeps
   void SetType(HypreSmoother::Type type, int relax_times = 1);
   /// Set SOR-related parameters
   void SetSOROptions(real_t relax_weight, real_t omega);
   /// Set parameters for polynomial smoothing
   /** By default, 10 iterations of CG are used to estimate the eigenvalues.
       Setting eig_est_cg_iter = 0 uses hypre's hypre_ParCSRMaxEigEstimate() instead. */
   void SetPolyOptions(int poly_order, real_t poly_fraction,
                       int eig_est_cg_iter = 10);
   /// Set parameters for Taubin's lambda-mu method
   void SetTaubinOptions(real_t lambda, real_t mu, int iter);

   /// Convenience function for setting canonical windowing parameters
   void SetWindowByName(const char* window_name);
   /// Set parameters for windowing function for FIR smoother.
   void SetWindowParameters(real_t a, real_t b, real_t c);
   /// Compute window and Chebyshev coefficients for given polynomial order.
   void SetFIRCoefficients(real_t max_eig);

   /// After computing l1-norms, replace them with their absolute values.
   /** By default, the l1-norms take their sign from the corresponding diagonal
       entries in the associated matrix. */
   void SetPositiveDiagonal(bool pos = true) { pos_l1_norms = pos; }

   /** Explicitly indicate whether the linear system matrix A is symmetric. If A
       is symmetric, the smoother will also be symmetric. In this case, calling
       MultTranspose will be redirected to Mult. (This is also done if the
       smoother is diagonal.) By default, A is assumed to be nonsymmetric. */
   void SetOperatorSymmetry(bool is_sym) { A_is_symmetric = is_sym; }

   /** Set/update the associated operator. Must be called after setting the
       HypreSmoother type and options. */
   virtual void SetOperator(const Operator &op);

   /// Relax the linear system Ax=b
   virtual void Mult(const HypreParVector &b, HypreParVector &x) const;
   virtual void Mult(const Vector &b, Vector &x) const;
   using Operator::Mult;

   /// Apply transpose of the smoother to relax the linear system Ax=b
   virtual void MultTranspose(const Vector &b, Vector &x) const;

   virtual ~HypreSmoother();
};


/// Abstract class for hypre's solvers and preconditioners
class HypreSolver : public Solver
{
public:
   /// How to treat errors returned by hypre function calls.
   enum ErrorMode
   {
      IGNORE_HYPRE_ERRORS, ///< Ignore hypre errors (see e.g. HypreADS)
      WARN_HYPRE_ERRORS,   ///< Issue warnings on hypre errors
      ABORT_HYPRE_ERRORS   ///< Abort on hypre errors (default in base class)
   };

protected:
   /// The linear system matrix
   const HypreParMatrix *A;

   /// Right-hand side and solution vector
   mutable HypreParVector *B, *X;

   mutable Memory<real_t> auxB, auxX;

   /// Was hypre's Setup function called already?
   mutable int setup_called;

   /// How to treat hypre errors.
   mutable ErrorMode error_mode;

   /// @brief Makes the internal HypreParVector%s @a B and @a X wrap the input
   /// vectors @a b and @a x.
   ///
   /// Returns true if @a x can be shallow-copied, false otherwise.
   bool WrapVectors(const Vector &b, Vector &x) const;

public:
   HypreSolver();

   HypreSolver(const HypreParMatrix *A_);

   /// Typecast to HYPRE_Solver -- return the solver
   virtual operator HYPRE_Solver() const = 0;

   /// hypre's internal Setup function
   virtual HYPRE_PtrToParSolverFcn SetupFcn() const = 0;
   /// hypre's internal Solve function
   virtual HYPRE_PtrToParSolverFcn SolveFcn() const = 0;

   ///@{

   /// @brief Set up the solver (if not set up already, also called
   /// automatically by HypreSolver::Mult).
   virtual void Setup(const HypreParVector &b, HypreParVector &x) const;
   /// @brief Set up the solver (if not set up already, also called
   /// automatically by HypreSolver::Mult).
   virtual void Setup(const Vector &b, Vector &x) const;

   ///@}

   virtual void SetOperator(const Operator &op)
   { mfem_error("HypreSolvers do not support SetOperator!"); }

   virtual MemoryClass GetMemoryClass() const { return GetHypreMemoryClass(); }

   ///@{

   /// Solve the linear system Ax=b
   virtual void Mult(const HypreParVector &b, HypreParVector &x) const;
   /// Solve the linear system Ax=b
   virtual void Mult(const Vector &b, Vector &x) const;
   using Operator::Mult;

   ///@}

   /** @brief Set the behavior for treating hypre errors, see the ErrorMode
       enum. The default mode in the base class is ABORT_HYPRE_ERRORS. */
   /** Currently, there are three cases in derived classes where the error flag
       is set to IGNORE_HYPRE_ERRORS:
       * in the method HypreBoomerAMG::SetElasticityOptions(), and
       * in the constructor of classes HypreAMS and HypreADS.
       The reason for this is that a nonzero hypre error is returned) when
       hypre_ParCSRComputeL1Norms() encounters zero row in a matrix, which is
       expected in some cases with the above solvers. */
   void SetErrorMode(ErrorMode err_mode) const { error_mode = err_mode; }

   virtual ~HypreSolver();
};


#if MFEM_HYPRE_VERSION >= 21800
/** Preconditioner for HypreParMatrices that are triangular in some ordering.
   Finds correct ordering and performs forward substitution on processor
   as approximate inverse. Exact on one processor. */
class HypreTriSolve : public HypreSolver
{
public:
   HypreTriSolve() : HypreSolver() { }
   explicit HypreTriSolve(const HypreParMatrix &A) : HypreSolver(&A) { }
   virtual operator HYPRE_Solver() const { return NULL; }

   virtual HYPRE_PtrToParSolverFcn SetupFcn() const
   { return (HYPRE_PtrToParSolverFcn) HYPRE_ParCSROnProcTriSetup; }
   virtual HYPRE_PtrToParSolverFcn SolveFcn() const
   { return (HYPRE_PtrToParSolverFcn) HYPRE_ParCSROnProcTriSolve; }

   const HypreParMatrix* GetData() const { return A; }

   /// Deprecated. Use HypreTriSolve::GetData() const instead.
   MFEM_DEPRECATED HypreParMatrix* GetData()
   { return const_cast<HypreParMatrix*>(A); }

   virtual ~HypreTriSolve() { }
};
#endif

/// PCG solver in hypre
class HyprePCG : public HypreSolver
{
private:
   HYPRE_Solver pcg_solver;

   HypreSolver * precond;

public:
   HyprePCG(MPI_Comm comm);

   HyprePCG(const HypreParMatrix &A_);

   virtual void SetOperator(const Operator &op);

   void SetTol(real_t tol);
   void SetAbsTol(real_t atol);
   void SetMaxIter(int max_iter);
   void SetLogging(int logging);
   void SetPrintLevel(int print_lvl);

   /// Set the hypre solver to be used as a preconditioner
   void SetPreconditioner(HypreSolver &precond);

   /** Use the L2 norm of the residual for measuring PCG convergence, plus
       (optionally) 1) periodically recompute true residuals from scratch; and
       2) enable residual-based stopping criteria. */
   void SetResidualConvergenceOptions(int res_frequency=-1, real_t rtol=0.0);

   /// deprecated: use SetZeroInitialIterate()
   MFEM_DEPRECATED void SetZeroInintialIterate() { iterative_mode = false; }

   /// non-hypre setting
   void SetZeroInitialIterate() { iterative_mode = false; }

   void GetNumIterations(int &num_iterations) const
   {
      HYPRE_Int num_it;
      HYPRE_ParCSRPCGGetNumIterations(pcg_solver, &num_it);
      num_iterations = internal::to_int(num_it);
   }

   void GetFinalResidualNorm(real_t &final_res_norm) const
   {
      HYPRE_ParCSRPCGGetFinalRelativeResidualNorm(pcg_solver,
                                                  &final_res_norm);
   }

   /// The typecast to HYPRE_Solver returns the internal pcg_solver
   virtual operator HYPRE_Solver() const { return pcg_solver; }

   /// PCG Setup function
   virtual HYPRE_PtrToParSolverFcn SetupFcn() const
   { return (HYPRE_PtrToParSolverFcn) HYPRE_ParCSRPCGSetup; }
   /// PCG Solve function
   virtual HYPRE_PtrToParSolverFcn SolveFcn() const
   { return (HYPRE_PtrToParSolverFcn) HYPRE_ParCSRPCGSolve; }

   /// Solve Ax=b with hypre's PCG
   virtual void Mult(const HypreParVector &b, HypreParVector &x) const;
   using HypreSolver::Mult;

   virtual ~HyprePCG();
};

/// GMRES solver in hypre
class HypreGMRES : public HypreSolver
{
private:
   HYPRE_Solver gmres_solver;

   HypreSolver * precond;

   /// Default, generally robust, GMRES options
   void SetDefaultOptions();

public:
   HypreGMRES(MPI_Comm comm);

   HypreGMRES(const HypreParMatrix &A_);

   virtual void SetOperator(const Operator &op);

   void SetTol(real_t tol);
   void SetAbsTol(real_t tol);
   void SetMaxIter(int max_iter);
   void SetKDim(int dim);
   void SetLogging(int logging);
   void SetPrintLevel(int print_lvl);

   /// Set the hypre solver to be used as a preconditioner
   void SetPreconditioner(HypreSolver &precond);

   /// deprecated: use SetZeroInitialIterate()
   MFEM_DEPRECATED void SetZeroInintialIterate() { iterative_mode = false; }

   /// non-hypre setting
   void SetZeroInitialIterate() { iterative_mode = false; }

   void GetNumIterations(int &num_iterations) const
   {
      HYPRE_Int num_it;
      HYPRE_ParCSRGMRESGetNumIterations(gmres_solver, &num_it);
      num_iterations = internal::to_int(num_it);
   }

   void GetFinalResidualNorm(real_t &final_res_norm) const
   {
      HYPRE_ParCSRGMRESGetFinalRelativeResidualNorm(gmres_solver,
                                                    &final_res_norm);
   }

   /// The typecast to HYPRE_Solver returns the internal gmres_solver
   virtual operator HYPRE_Solver() const  { return gmres_solver; }

   /// GMRES Setup function
   virtual HYPRE_PtrToParSolverFcn SetupFcn() const
   { return (HYPRE_PtrToParSolverFcn) HYPRE_ParCSRGMRESSetup; }
   /// GMRES Solve function
   virtual HYPRE_PtrToParSolverFcn SolveFcn() const
   { return (HYPRE_PtrToParSolverFcn) HYPRE_ParCSRGMRESSolve; }

   /// Solve Ax=b with hypre's GMRES
   virtual void Mult (const HypreParVector &b, HypreParVector &x) const;
   using HypreSolver::Mult;

   virtual ~HypreGMRES();
};

/// Flexible GMRES solver in hypre
class HypreFGMRES : public HypreSolver
{
private:
   HYPRE_Solver fgmres_solver;

   HypreSolver * precond;

   /// Default, generally robust, FGMRES options
   void SetDefaultOptions();

public:
   HypreFGMRES(MPI_Comm comm);

   HypreFGMRES(const HypreParMatrix &A_);

   virtual void SetOperator(const Operator &op);

   void SetTol(real_t tol);
   void SetMaxIter(int max_iter);
   void SetKDim(int dim);
   void SetLogging(int logging);
   void SetPrintLevel(int print_lvl);

   /// Set the hypre solver to be used as a preconditioner
   void SetPreconditioner(HypreSolver &precond);

   /// deprecated: use SetZeroInitialIterate()
   MFEM_DEPRECATED void SetZeroInintialIterate() { iterative_mode = false; }

   /// non-hypre setting
   void SetZeroInitialIterate() { iterative_mode = false; }

   void GetNumIterations(int &num_iterations) const
   {
      HYPRE_Int num_it;
      HYPRE_ParCSRFlexGMRESGetNumIterations(fgmres_solver, &num_it);
      num_iterations = internal::to_int(num_it);
   }

   void GetFinalResidualNorm(real_t &final_res_norm) const
   {
      HYPRE_ParCSRFlexGMRESGetFinalRelativeResidualNorm(fgmres_solver,
                                                        &final_res_norm);
   }

   /// The typecast to HYPRE_Solver returns the internal fgmres_solver
   virtual operator HYPRE_Solver() const  { return fgmres_solver; }

   /// FGMRES Setup function
   virtual HYPRE_PtrToParSolverFcn SetupFcn() const
   { return (HYPRE_PtrToParSolverFcn) HYPRE_ParCSRFlexGMRESSetup; }
   /// FGMRES Solve function
   virtual HYPRE_PtrToParSolverFcn SolveFcn() const
   { return (HYPRE_PtrToParSolverFcn) HYPRE_ParCSRFlexGMRESSolve; }

   /// Solve Ax=b with hypre's FGMRES
   virtual void Mult (const HypreParVector &b, HypreParVector &x) const;
   using HypreSolver::Mult;

   virtual ~HypreFGMRES();
};

/// The identity operator as a hypre solver
class HypreIdentity : public HypreSolver
{
public:
   virtual operator HYPRE_Solver() const { return NULL; }

   virtual HYPRE_PtrToParSolverFcn SetupFcn() const
   { return (HYPRE_PtrToParSolverFcn) hypre_ParKrylovIdentitySetup; }
   virtual HYPRE_PtrToParSolverFcn SolveFcn() const
   { return (HYPRE_PtrToParSolverFcn) hypre_ParKrylovIdentity; }

   virtual ~HypreIdentity() { }
};

/// Jacobi preconditioner in hypre
class HypreDiagScale : public HypreSolver
{
public:
   HypreDiagScale() : HypreSolver() { }
   explicit HypreDiagScale(const HypreParMatrix &A) : HypreSolver(&A) { }
   virtual operator HYPRE_Solver() const { return NULL; }

   virtual void SetOperator(const Operator &op);

   virtual HYPRE_PtrToParSolverFcn SetupFcn() const
   { return (HYPRE_PtrToParSolverFcn) HYPRE_ParCSRDiagScaleSetup; }
   virtual HYPRE_PtrToParSolverFcn SolveFcn() const
   { return (HYPRE_PtrToParSolverFcn) HYPRE_ParCSRDiagScale; }

   const HypreParMatrix* GetData() const { return A; }

   /// Deprecated. Use HypreDiagScale::GetData() const instead.
   MFEM_DEPRECATED HypreParMatrix* GetData()
   { return const_cast<HypreParMatrix*>(A); }

   virtual ~HypreDiagScale() { }
};

/// The ParaSails preconditioner in hypre
class HypreParaSails : public HypreSolver
{
private:
   HYPRE_Solver sai_precond;

   /// Default, generally robust, ParaSails options
   void SetDefaultOptions();

   // If sai_precond is NULL, this method allocates it and sets default options.
   // Otherwise the method saves the options from sai_precond, destroys it,
   // allocates a new object, and sets its options to the saved values.
   void ResetSAIPrecond(MPI_Comm comm);

public:
   HypreParaSails(MPI_Comm comm);

   HypreParaSails(const HypreParMatrix &A);

   virtual void SetOperator(const Operator &op);

   void SetParams(real_t threshold, int max_levels);
   void SetFilter(real_t filter);
   void SetLoadBal(real_t loadbal);
   void SetReuse(int reuse);
   void SetLogging(int logging);
   void SetSymmetry(int sym);

   /// The typecast to HYPRE_Solver returns the internal sai_precond
   virtual operator HYPRE_Solver() const { return sai_precond; }

   virtual HYPRE_PtrToParSolverFcn SetupFcn() const
   { return (HYPRE_PtrToParSolverFcn) HYPRE_ParaSailsSetup; }
   virtual HYPRE_PtrToParSolverFcn SolveFcn() const
   { return (HYPRE_PtrToParSolverFcn) HYPRE_ParaSailsSolve; }

   virtual ~HypreParaSails();
};

/** The Euclid preconditioner in Hypre

    Euclid implements the Parallel Incomplete LU factorization technique. For
    more information see:

    "A Scalable Parallel Algorithm for Incomplete Factor Preconditioning" by
    David Hysom and Alex Pothen, https://doi.org/10.1137/S1064827500376193
*/
class HypreEuclid : public HypreSolver
{
private:
   HYPRE_Solver euc_precond;

   /// Default, generally robust, Euclid options
   void SetDefaultOptions();

   // If euc_precond is NULL, this method allocates it and sets default options.
   // Otherwise the method saves the options from euc_precond, destroys it,
   // allocates a new object, and sets its options to the saved values.
   void ResetEuclidPrecond(MPI_Comm comm);

public:
   HypreEuclid(MPI_Comm comm);

   HypreEuclid(const HypreParMatrix &A);

   void SetLevel(int level);
   void SetStats(int stats);
   void SetMemory(int mem);
   void SetBJ(int bj);
   void SetRowScale(int row_scale);

   virtual void SetOperator(const Operator &op);

   /// The typecast to HYPRE_Solver returns the internal euc_precond
   virtual operator HYPRE_Solver() const { return euc_precond; }

   virtual HYPRE_PtrToParSolverFcn SetupFcn() const
   { return (HYPRE_PtrToParSolverFcn) HYPRE_EuclidSetup; }
   virtual HYPRE_PtrToParSolverFcn SolveFcn() const
   { return (HYPRE_PtrToParSolverFcn) HYPRE_EuclidSolve; }

   virtual ~HypreEuclid();
};

#if MFEM_HYPRE_VERSION >= 21900
/**
@brief Wrapper for Hypre's native parallel ILU preconditioner.

The default ILU factorization type is ILU(k).  If you need to change this, or
any other option, you can use the HYPRE_Solver method to cast the object for use
with Hypre's native functions. For example, if want to use natural ordering
rather than RCM reordering, you can use the following approach:

@code
mfem::HypreILU ilu();
int reorder_type = 0;
HYPRE_ILUSetLocalReordering(ilu, reorder_type);
@endcode
*/
class HypreILU : public HypreSolver
{
private:
   HYPRE_Solver ilu_precond;

   /// Set the ILU default options
   void SetDefaultOptions();

   /** Reset the ILU preconditioner.
   @note If ilu_precond is NULL, this method allocates; otherwise it destroys
   ilu_precond and allocates a new object.  In both cases the default options
   are set. */
   void ResetILUPrecond();

public:
   /// Constructor; sets the default options
   HypreILU();

   virtual ~HypreILU();

   /// Set the fill level for ILU(k); the default is k=1.
   void SetLevelOfFill(HYPRE_Int lev_fill);

   void SetType(HYPRE_Int ilu_type);
   void SetMaxIter(HYPRE_Int max_iter);
   void SetTol(HYPRE_Real tol);
   void SetLocalReordering(HYPRE_Int reorder_type);

   /// Set the print level: 0 = none, 1 = setup, 2 = solve, 3 = setup+solve
   void SetPrintLevel(HYPRE_Int print_level);

   /// The typecast to HYPRE_Solver returns the internal ilu_precond
   virtual operator HYPRE_Solver() const { return ilu_precond; }

   virtual void SetOperator(const Operator &op);

   /// ILU Setup function
   virtual HYPRE_PtrToParSolverFcn SetupFcn() const
   { return (HYPRE_PtrToParSolverFcn) HYPRE_ILUSetup; }

   /// ILU Solve function
   virtual HYPRE_PtrToParSolverFcn SolveFcn() const
   { return (HYPRE_PtrToParSolverFcn) HYPRE_ILUSolve; }
};
#endif

/// The BoomerAMG solver in hypre
class HypreBoomerAMG : public HypreSolver
{
private:
   HYPRE_Solver amg_precond;

   /// Rigid body modes
   Array<HYPRE_ParVector> rbms;

   /// Finite element space for elasticity problems, see SetElasticityOptions()
   ParFiniteElementSpace *fespace;

   /// Recompute the rigid-body modes vectors (in the rbms array)
   void RecomputeRBMs();

   /// Default, generally robust, BoomerAMG options
   void SetDefaultOptions();

   // If amg_precond is NULL, allocates it and sets default options.
   // Otherwise saves the options from amg_precond, destroys it, allocates a new
   // one, and sets its options to the saved values.
   void ResetAMGPrecond();

public:
   HypreBoomerAMG();

   HypreBoomerAMG(const HypreParMatrix &A);

   virtual void SetOperator(const Operator &op);

   /** More robust options for systems, such as elasticity. */
   void SetSystemsOptions(int dim, bool order_bynodes=false);

   /** A special elasticity version of BoomerAMG that takes advantage of
       geometric rigid body modes and could perform better on some problems, see
       "Improving algebraic multigrid interpolation operators for linear
       elasticity problems", Baker, Kolev, Yang, NLAA 2009, DOI:10.1002/nla.688.
       The optional argument @ interp_refine is used to enable/disable pre-processing
       of the interpolation matrix through iterative weight refinement */
   void SetElasticityOptions(ParFiniteElementSpace *fespace,
                             bool interp_refine = true);

#if MFEM_HYPRE_VERSION >= 21800
   /** Hypre parameters to use AIR AMG solve for advection-dominated problems.
       See "Nonsymmetric Algebraic Multigrid Based on Local Approximate Ideal
       Restriction (AIR)," Manteuffel, Ruge, Southworth, SISC (2018),
       DOI:/10.1137/17M1144350. Options: "distanceR" -> distance of neighbor
       DOFs for the restriction operator; options include 1, 2, and 15 (1.5).
       Strings "prerelax" and "postrelax" indicate points to relax on:
       F = F-points, C = C-points, A = all points. E.g., FFC -> relax on
       F-points, relax again on F-points, then relax on C-points. */
   void SetAdvectiveOptions(int distance=15,  const std::string &prerelax="",
                            const std::string &postrelax="FFC");

   /// Expert option - consult hypre documentation/team
   void SetStrongThresholdR(real_t strengthR)
   { HYPRE_BoomerAMGSetStrongThresholdR(amg_precond, strengthR); }

   /// Expert option - consult hypre documentation/team
   void SetFilterThresholdR(real_t filterR)
   { HYPRE_BoomerAMGSetFilterThresholdR(amg_precond, filterR); }

   /// Expert option - consult hypre documentation/team
   void SetRestriction(int restrict_type)
   { HYPRE_BoomerAMGSetRestriction(amg_precond, restrict_type); }

   /// Expert option - consult hypre documentation/team
   void SetIsTriangular()
   { HYPRE_BoomerAMGSetIsTriangular(amg_precond, 1); }

   /// Expert option - consult hypre documentation/team
   void SetGMRESSwitchR(int gmres_switch)
   { HYPRE_BoomerAMGSetGMRESSwitchR(amg_precond, gmres_switch); }

   /// Expert option - consult hypre documentation/team
   void SetCycleNumSweeps(int prerelax, int postrelax)
   {
      HYPRE_BoomerAMGSetCycleNumSweeps(amg_precond, prerelax,  1);
      HYPRE_BoomerAMGSetCycleNumSweeps(amg_precond, postrelax, 2);
   }
#endif

   void SetPrintLevel(int print_level)
   { HYPRE_BoomerAMGSetPrintLevel(amg_precond, print_level); }

   void SetMaxIter(int max_iter)
   { HYPRE_BoomerAMGSetMaxIter(amg_precond, max_iter); }

   /// Expert option - consult hypre documentation/team
   void SetMaxLevels(int max_levels)
   { HYPRE_BoomerAMGSetMaxLevels(amg_precond, max_levels); }

   /// Expert option - consult hypre documentation/team
   void SetTol(real_t tol)
   { HYPRE_BoomerAMGSetTol(amg_precond, tol); }

   /// Expert option - consult hypre documentation/team
   void SetStrengthThresh(real_t strength)
   { HYPRE_BoomerAMGSetStrongThreshold(amg_precond, strength); }

   /// Expert option - consult hypre documentation/team
   void SetInterpolation(int interp_type)
   { HYPRE_BoomerAMGSetInterpType(amg_precond, interp_type); }

   /// Expert option - consult hypre documentation/team
   void SetCoarsening(int coarsen_type)
   { HYPRE_BoomerAMGSetCoarsenType(amg_precond, coarsen_type); }

   /// Expert option - consult hypre documentation/team
   void SetRelaxType(int relax_type)
   { HYPRE_BoomerAMGSetRelaxType(amg_precond, relax_type); }

   /// Expert option - consult hypre documentation/team
   void SetCycleType(int cycle_type)
   { HYPRE_BoomerAMGSetCycleType(amg_precond, cycle_type); }

   void GetNumIterations(int &num_iterations) const
   {
      HYPRE_Int num_it;
      HYPRE_BoomerAMGGetNumIterations(amg_precond, &num_it);
      num_iterations = internal::to_int(num_it);
   }

   /// Expert option - consult hypre documentation/team
   void SetNodal(int blocksize)
   {
      HYPRE_BoomerAMGSetNumFunctions(amg_precond, blocksize);
      HYPRE_BoomerAMGSetNodal(amg_precond, 1);
   }

   /// Expert option - consult hypre documentation/team
   void SetAggressiveCoarsening(int num_levels)
   { HYPRE_BoomerAMGSetAggNumLevels(amg_precond, num_levels); }

   /// The typecast to HYPRE_Solver returns the internal amg_precond
   virtual operator HYPRE_Solver() const { return amg_precond; }

   virtual HYPRE_PtrToParSolverFcn SetupFcn() const
   { return (HYPRE_PtrToParSolverFcn) HYPRE_BoomerAMGSetup; }
   virtual HYPRE_PtrToParSolverFcn SolveFcn() const
   { return (HYPRE_PtrToParSolverFcn) HYPRE_BoomerAMGSolve; }

   using HypreSolver::Mult;

   virtual ~HypreBoomerAMG();
};

/// Compute the discrete gradient matrix between the nodal linear and ND1 spaces
HypreParMatrix* DiscreteGrad(ParFiniteElementSpace *edge_fespace,
                             ParFiniteElementSpace *vert_fespace);
/// Compute the discrete curl matrix between the ND1 and RT0 spaces
HypreParMatrix* DiscreteCurl(ParFiniteElementSpace *face_fespace,
                             ParFiniteElementSpace *edge_fespace);

/// The Auxiliary-space Maxwell Solver in hypre
class HypreAMS : public HypreSolver
{
private:
   /// Construct AMS solver from finite element space
   void Init(ParFiniteElementSpace *edge_space);

   /// Create the hypre solver object and set the default options, given the
   /// space dimension @a sdim and cycle type @a cycle_type.
   void MakeSolver(int sdim, int cycle_type);

   /// Construct the gradient and interpolation matrices associated with
   /// @a edge_fespace, and add them to the solver.
   void MakeGradientAndInterpolation(ParFiniteElementSpace *edge_fespace,
                                     int cycle_type);

   // Recreates another AMS solver with the same options when SetOperator is
   // called multiple times.
   void ResetAMSPrecond();

   /// The underlying hypre solver object
   HYPRE_Solver ams;
   /// Vertex coordinates
   HypreParVector *x, *y, *z;
   /// Discrete gradient matrix
   HypreParMatrix *G;
   /// Nedelec interpolation matrix and its components
   HypreParMatrix *Pi, *Pix, *Piy, *Piz;

   /// AMS cycle type
   int ams_cycle_type = 0;
   /// Spatial dimension of the underlying mesh
   int space_dim = 0;
   /// Flag set if `SetSingularProblem` is called, needed in `ResetAMSPrecond`
   bool singular = false;
   /// Flag set if `SetPrintLevel` is called, needed in `ResetAMSPrecond`
   int print_level = 1;

public:
   /// @brief Construct the AMS solver on the given edge finite element space.
   ///
   /// HypreAMS::SetOperator must be called to set the system matrix.
   HypreAMS(ParFiniteElementSpace *edge_fespace);

   /// Construct the AMS solver using the given matrix and finite element space.
   HypreAMS(const HypreParMatrix &A, ParFiniteElementSpace *edge_fespace);

   /// @brief Construct the AMS solver using the provided discrete gradient
   /// matrix @a G_ and the vertex coordinate vectors @a x_, @a y_, and @a z_.
   ///
   /// For 2D problems, @a z_ may be NULL. All other parameters must be
   /// non-NULL. The solver assumes ownership of G_, x_, y_, and z_.
   HypreAMS(const HypreParMatrix &A, HypreParMatrix *G_, HypreParVector *x_,
            HypreParVector *y_, HypreParVector *z_=NULL);

   virtual void SetOperator(const Operator &op);

   void SetPrintLevel(int print_lvl);

   /// Set this option when solving a curl-curl problem with zero mass term
   void SetSingularProblem()
   {
      HYPRE_AMSSetBetaPoissonMatrix(ams, NULL);
      singular = true;
   }

   /// The typecast to HYPRE_Solver returns the internal ams object
   virtual operator HYPRE_Solver() const { return ams; }

   virtual HYPRE_PtrToParSolverFcn SetupFcn() const
   { return (HYPRE_PtrToParSolverFcn) HYPRE_AMSSetup; }
   virtual HYPRE_PtrToParSolverFcn SolveFcn() const
   { return (HYPRE_PtrToParSolverFcn) HYPRE_AMSSolve; }

   virtual ~HypreAMS();
};

/// The Auxiliary-space Divergence Solver in hypre
class HypreADS : public HypreSolver
{
private:
   /// Construct ADS solver from finite element space
   void Init(ParFiniteElementSpace *face_fespace);

   /// Create the hypre solver object and set the default options, using the
   /// cycle type cycle_type and AMS cycle type ams_cycle_type data members.
   void MakeSolver();

   /// Construct the discrete curl, gradient and interpolation matrices
   /// associated with @a face_fespace, and add them to the solver.
   void MakeDiscreteMatrices(ParFiniteElementSpace *face_fespace);

   HYPRE_Solver ads;

   /// Vertex coordinates
   HypreParVector *x, *y, *z;
   /// Discrete gradient matrix
   HypreParMatrix *G;
   /// Discrete curl matrix
   HypreParMatrix *C;
   /// Nedelec interpolation matrix and its components
   HypreParMatrix *ND_Pi, *ND_Pix, *ND_Piy, *ND_Piz;
   /// Raviart-Thomas interpolation matrix and its components
   HypreParMatrix *RT_Pi, *RT_Pix, *RT_Piy, *RT_Piz;

   /// ADS cycle type
   const int cycle_type = 11;
   /// AMS cycle type
   const int ams_cycle_type = 14;
   /// ADS print level
   int print_level = 1;

   // Recreates another ADS solver with the same options when SetOperator is
   // called multiple times.
   void ResetADSPrecond();
public:
   HypreADS(ParFiniteElementSpace *face_fespace);

   HypreADS(const HypreParMatrix &A, ParFiniteElementSpace *face_fespace);

   /// @brief Construct the ADS solver using the provided discrete curl matrix
   /// @a C, discrete gradient matrix @a G_ and vertex coordinate vectors @a x_,
   /// @a y_, and @a z_.
   ///
   /// None of the inputs may be NULL. The solver assumes ownership of C_, G_,
   /// x_, y_, and z_.
   HypreADS(const HypreParMatrix &A, HypreParMatrix *C_, HypreParMatrix *G_,
            HypreParVector *x_, HypreParVector *y_, HypreParVector *z_);

   virtual void SetOperator(const Operator &op);

   void SetPrintLevel(int print_lvl);

   /// The typecast to HYPRE_Solver returns the internal ads object
   virtual operator HYPRE_Solver() const { return ads; }

   virtual HYPRE_PtrToParSolverFcn SetupFcn() const
   { return (HYPRE_PtrToParSolverFcn) HYPRE_ADSSetup; }
   virtual HYPRE_PtrToParSolverFcn SolveFcn() const
   { return (HYPRE_PtrToParSolverFcn) HYPRE_ADSSolve; }

   virtual ~HypreADS();
};

/** LOBPCG eigenvalue solver in hypre

    The Locally Optimal Block Preconditioned Conjugate Gradient (LOBPCG)
    eigenvalue solver is designed to find the lowest eigenmodes of the
    generalized eigenvalue problem:
       A x = lambda M x
    where A is symmetric, potentially indefinite and M is symmetric positive
    definite. The eigenvectors are M-orthonormal, meaning that
       x^T M x = 1 and x^T M y = 0,
    if x and y are distinct eigenvectors. The matrix M is optional and is
    assumed to be the identity if left unset.

    The efficiency of LOBPCG relies on the availability of a suitable
    preconditioner for the matrix A. The preconditioner is supplied through the
    SetPreconditioner() method. It should be noted that the operator used with
    the preconditioner need not be A itself.

    For more information regarding LOBPCG see "Block Locally Optimal
    Preconditioned Eigenvalue Xolvers (BLOPEX) in Hypre and PETSc" by
    A. Knyazev, M. Argentati, I. Lashuk, and E. Ovtchinnikov, SISC, 29(5),
    2224-2239, 2007.
*/
class HypreLOBPCG
{
private:
   MPI_Comm comm;
   int myid;
   int numProcs;
   int nev;   // Number of desired eigenmodes
   int seed;  // Random seed used for initial vectors

   HYPRE_BigInt glbSize; // Global number of DoFs in the linear system
   HYPRE_BigInt * part;  // Row partitioning of the linear system

   // Pointer to HYPRE's solver struct
   HYPRE_Solver lobpcg_solver;

   // Interface for matrix storage type
   mv_InterfaceInterpreter interpreter;

   // Interface for setting up and performing matrix-vector products
   HYPRE_MatvecFunctions matvec_fn;

   // Eigenvalues
   Array<real_t> eigenvalues;

   // Forward declaration
   class HypreMultiVector;

   // MultiVector to store eigenvectors
   HypreMultiVector * multi_vec;

   // Empty vectors used to setup the matrices and preconditioner
   HypreParVector * x;

   // An optional operator which projects vectors into a desired subspace
   Operator * subSpaceProj;

   /// Internal class to represent a set of eigenvectors
   class HypreMultiVector
   {
   private:
      // Pointer to hypre's multi-vector object
      mv_MultiVectorPtr mv_ptr;

      // Wrappers for each member of the multivector
      HypreParVector ** hpv;

      // Number of vectors in the multivector
      int nv;

   public:
      HypreMultiVector(int n, HypreParVector & v,
                       mv_InterfaceInterpreter & interpreter);
      ~HypreMultiVector();

      /// Set random values
      void Randomize(HYPRE_Int seed);

      /// Extract a single HypreParVector object
      HypreParVector & GetVector(unsigned int i);

      /// Transfers ownership of data to returned array of vectors
      HypreParVector ** StealVectors();

      operator mv_MultiVectorPtr() const { return mv_ptr; }

      mv_MultiVectorPtr & GetMultiVector() { return mv_ptr; }
   };

   static void    * OperatorMatvecCreate( void *A, void *x );
   static HYPRE_Int OperatorMatvec( void *matvec_data,
                                    HYPRE_Complex alpha,
                                    void *A,
                                    void *x,
                                    HYPRE_Complex beta,
                                    void *y );
   static HYPRE_Int OperatorMatvecDestroy( void *matvec_data );

   static HYPRE_Int PrecondSolve(void *solver,
                                 void *A,
                                 void *b,
                                 void *x);
   static HYPRE_Int PrecondSetup(void *solver,
                                 void *A,
                                 void *b,
                                 void *x);

public:
   HypreLOBPCG(MPI_Comm comm);
   ~HypreLOBPCG();

   void SetTol(real_t tol);
   void SetRelTol(real_t rel_tol);
   void SetMaxIter(int max_iter);
   void SetPrintLevel(int logging);
   void SetNumModes(int num_eigs) { nev = num_eigs; }
   void SetPrecondUsageMode(int pcg_mode);
   void SetRandomSeed(int s) { seed = s; }
   void SetInitialVectors(int num_vecs, HypreParVector ** vecs);

   // The following four methods support general operators
   void SetPreconditioner(Solver & precond);
   void SetOperator(Operator & A);
   void SetMassMatrix(Operator & M);
   void SetSubSpaceProjector(Operator & proj) { subSpaceProj = &proj; }

   /// Solve the eigenproblem
   void Solve();

   /// Collect the converged eigenvalues
   void GetEigenvalues(Array<real_t> & eigenvalues) const;

   /// Extract a single eigenvector
   const HypreParVector & GetEigenvector(unsigned int i) const;

   /// Transfer ownership of the converged eigenvectors
   HypreParVector ** StealEigenvectors() { return multi_vec->StealVectors(); }
};

/** AME eigenvalue solver in hypre

    The Auxiliary space Maxwell Eigensolver (AME) is designed to find
    the lowest eigenmodes of the generalized eigenvalue problem:
       Curl Curl x = lambda M x
    where the Curl Curl operator is discretized using Nedelec finite element
    basis functions. Properties of this discretization are essential to
    eliminating the large null space of the Curl Curl operator.

    This eigensolver relies upon the LOBPCG eigensolver internally. It is also
    expected that the preconditioner supplied to this method will be the
    HypreAMS preconditioner defined above.

    As with LOBPCG, the operator set in the preconditioner need not be the same
    as A. This flexibility may be useful in solving eigenproblems which bare a
    strong resemblance to the Curl Curl problems for which AME is designed.

    Unlike LOBPCG, this eigensolver requires that the mass matrix be set.
    It is possible to circumvent this by passing an identity operator as the
    mass matrix but it seems unlikely that this would be useful so it is not the
    default behavior.
*/
class HypreAME
{
private:
   int myid;
   int numProcs;
   int nev;   // Number of desired eigenmodes
   bool setT;

   // Pointer to HYPRE's AME solver struct
   HYPRE_Solver ame_solver;

   // Pointer to HYPRE's AMS solver struct
   HypreSolver * ams_precond;

   // Eigenvalues
   HYPRE_Real * eigenvalues;

   // MultiVector to store eigenvectors
   HYPRE_ParVector * multi_vec;

   // HypreParVector wrappers to contain eigenvectors
   mutable HypreParVector ** eigenvectors;

   void createDummyVectors() const;

public:
   HypreAME(MPI_Comm comm);
   ~HypreAME();

   void SetTol(real_t tol);
   void SetRelTol(real_t rel_tol);
   void SetMaxIter(int max_iter);
   void SetPrintLevel(int logging);
   void SetNumModes(int num_eigs);

   // The following four methods support operators of type HypreParMatrix.
   void SetPreconditioner(HypreSolver & precond);
   void SetOperator(const HypreParMatrix & A);
   void SetMassMatrix(const HypreParMatrix & M);

   /// Solve the eigenproblem
   void Solve();

   /// Collect the converged eigenvalues
   void GetEigenvalues(Array<real_t> & eigenvalues) const;

   /// Extract a single eigenvector
   const HypreParVector & GetEigenvector(unsigned int i) const;

   /// Transfer ownership of the converged eigenvectors
   HypreParVector ** StealEigenvectors();
};

}

#endif // MFEM_USE_MPI

#endif<|MERGE_RESOLUTION|>--- conflicted
+++ resolved
@@ -964,18 +964,12 @@
     be NULL. Each block and the entire system can be rectangular. Scalability to
     extremely large processor counts is limited by global MPI communication, see
     GatherBlockOffsetData() in hypre.cpp. */
-<<<<<<< HEAD
-HypreParMatrix * HypreParMatrixFromBlocks(Array2D<const HypreParMatrix*>
-                                          &blocks,
-                                          Array2D<double> *blockCoeff=NULL);
+HypreParMatrix *HypreParMatrixFromBlocks(Array2D<const HypreParMatrix*> &blocks,
+                                         Array2D<real_t> *blockCoeff=NULL);
 /// @overload
-MFEM_DEPRECATED HypreParMatrix * HypreParMatrixFromBlocks(
+MFEM_DEPRECATED HypreParMatrix *HypreParMatrixFromBlocks(
    Array2D<HypreParMatrix*> &blocks,
-   Array2D<double> *blockCoeff=NULL);
-=======
-HypreParMatrix * HypreParMatrixFromBlocks(Array2D<HypreParMatrix*> &blocks,
-                                          Array2D<real_t> *blockCoeff=NULL);
->>>>>>> 558bb87b
+   Array2D<real_t> *blockCoeff=NULL);
 
 /** @brief Eliminate essential BC specified by @a ess_dof_list from the solution
     @a X to the r.h.s. @a B. */
