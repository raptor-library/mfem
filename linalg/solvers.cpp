// Copyright (c) 2010-2021, Lawrence Livermore National Security, LLC. Produced
// at the Lawrence Livermore National Laboratory. All Rights reserved. See files
// LICENSE and NOTICE for details. LLNL-CODE-806117.
//
// This file is part of the MFEM library. For more information and source code
// availability visit https://mfem.org.
//
// MFEM is free software; you can redistribute it and/or modify it under the
// terms of the BSD-3 license. We welcome feedback and contributions, see file
// CONTRIBUTING.md for details.

#include "linalg.hpp"
#include "../general/annotation.hpp"
#include "../general/forall.hpp"
#include "../general/globals.hpp"
#include "../fem/bilinearform.hpp"
#include <iostream>
#include <iomanip>
#include <algorithm>
#include <cmath>
#include <set>

namespace mfem
{

using namespace std;

// At the time of writing this, setting the print level by integer has been
// marked legacy. However, to ensure a reasonable level of backwards
// compatibility, the integer-based legacy print level is synchronized with
// the new class-based approach, requiring some legacy code to be used
// internally. Therefore the warning of using legacy is silenced in parts
// of this file.
//
// Silence the depracation warning for 'IterativeSolver::print_level'.
MFEM_DISABLE_WARNING_PUSH
MFEM_DISABLE_WARNING_DEPRECATED
// Stop Doxygen from treating the above macros as part of the next definition.
namespace internal { }

IterativeSolver::IterativeSolver()
   : Solver(0, true)
{
   MFEM_DISABLE_WARNING_POP;
   oper = NULL;
   prec = NULL;
   max_iter = 10;
   rel_tol = abs_tol = 0.0;
#ifdef MFEM_USE_MPI
   dot_prod_type = 0;
#endif
}

#ifdef MFEM_USE_MPI

<<<<<<< HEAD
// Silence the depracation warning for 'IterativeSolver::print_level'.
MFEM_DISABLE_WARNING_PUSH
MFEM_DISABLE_WARNING_DEPRECATED
// Stop Doxygen from treating the above macros as part of the next definition.
namespace internal { }

=======
>>>>>>> 9310e05a
IterativeSolver::IterativeSolver(MPI_Comm comm_)
   : Solver(0, true)
{
   MFEM_DISABLE_WARNING_POP;
   oper = NULL;
   prec = NULL;
   max_iter = 10;
   rel_tol = abs_tol = 0.0;
   dot_prod_type = 1;
   comm = comm_;
}

#endif // MFEM_USE_MPI

double IterativeSolver::Dot(const Vector &x, const Vector &y) const
{
#ifndef MFEM_USE_MPI
   return (x * y);
#else
   if (dot_prod_type == 0)
   {
      return (x * y);
   }
   else
   {
      return InnerProduct(comm, x, y);
   }
#endif
}

void IterativeSolver::SetPrintLevel(int print_lvl)
{
   print_options = FromLegacyPrintLevel(print_lvl);
   int print_level_ = print_lvl;

#ifdef MFEM_USE_MPI
   if (dot_prod_type != 0)
   {
      int rank;
      MPI_Comm_rank(comm, &rank);
      if (rank != 0) // Suppress output.
      {
         print_level_ = -1;
         print_options = PrintLevel().None();
      }
   }
#endif
<<<<<<< HEAD
   // Silence the depracation warning for 'print_level'.
   MFEM_DISABLE_WARNING_PUSH;
   MFEM_DISABLE_WARNING_DEPRECATED;
   print_level = print_level_;
   MFEM_DISABLE_WARNING_POP;
=======

   print_level = print_level_;
>>>>>>> 9310e05a
}

void IterativeSolver::SetPrintLevel(PrintLevel options)
{
   print_options = options;

   int derived_print_level = GuessLegacyPrintLevel(options);

#ifdef MFEM_USE_MPI
   if (dot_prod_type != 0)
   {
      int rank;
      MPI_Comm_rank(comm, &rank);
      if (rank != 0)
      {
         derived_print_level = -1;
         print_options = PrintLevel().None();
      }
   }
#endif
<<<<<<< HEAD
   // Silence the depracation warning for 'print_level'.
   MFEM_DISABLE_WARNING_PUSH;
   MFEM_DISABLE_WARNING_DEPRECATED;
   print_level = derived_print_level;
   MFEM_DISABLE_WARNING_POP;
=======

   print_level = derived_print_level;
>>>>>>> 9310e05a
}

IterativeSolver::PrintLevel IterativeSolver::FromLegacyPrintLevel(
   int print_level)
{
#ifdef MFEM_USE_MPI
   int rank = 0;
   if (comm != MPI_COMM_NULL)
   {
      MPI_Comm_rank(comm, &rank);
   }
#endif

   switch (print_level)
   {
      case -1:
         return PrintLevel();
      case 0:
         return PrintLevel().Errors().Warnings();
      case 1:
         return PrintLevel().Errors().Warnings().Iterations();
      case 2:
         return PrintLevel().Errors().Warnings().Summary();
      case 3:
         return PrintLevel().Errors().Warnings().FirstAndLast();
      default:
#ifdef MFEM_USE_MPI
         if (rank == 0)
#endif
         {
            MFEM_WARNING("Unknown print level " << print_level <<
                         ". Defaulting to level 0.");
         }
         return PrintLevel().Errors().Warnings();
   }
}

int IterativeSolver::GuessLegacyPrintLevel(PrintLevel print_options_)
{
   if (print_options_.iterations)
   {
      return 1;
   }
   else if (print_options_.first_and_last)
   {
      return 3;
   }
   else if (print_options_.summary)
   {
      return 2;
   }
   else if (print_options_.errors && print_options_.warnings)
   {
      return 0;
   }
   else
   {
      return -1;
   }
}

void IterativeSolver::SetPreconditioner(Solver &pr)
{
   prec = &pr;
   prec->iterative_mode = false;
}

void IterativeSolver::SetOperator(const Operator &op)
{
   oper = &op;
   height = op.Height();
   width = op.Width();
   if (prec)
   {
      prec->SetOperator(*oper);
   }
}

void IterativeSolver::Monitor(int it, double norm, const Vector& r,
                              const Vector& x, bool final) const
{
   if (monitor != nullptr)
   {
      monitor->MonitorResidual(it, norm, r, final);
      monitor->MonitorSolution(it, norm, x, final);
   }
}

OperatorJacobiSmoother::OperatorJacobiSmoother(const double dmpng)
   : damping(dmpng),
     ess_tdof_list(nullptr),
     oper(nullptr),
     allow_updates(true)
{ }

OperatorJacobiSmoother::OperatorJacobiSmoother(const BilinearForm &a,
                                               const Array<int> &ess_tdofs,
                                               const double dmpng)
   :
   Solver(a.FESpace()->GetTrueVSize()),
   dinv(height),
   damping(dmpng),
   ess_tdof_list(&ess_tdofs),
   residual(height),
   allow_updates(false)
{
   Vector &diag(residual);
   a.AssembleDiagonal(diag);
   // 'a' cannot be used for iterative_mode == true because its size may be
   // different.
   oper = nullptr;
   Setup(diag);
}

OperatorJacobiSmoother::OperatorJacobiSmoother(const Vector &d,
                                               const Array<int> &ess_tdofs,
                                               const double dmpng)
   :
   Solver(d.Size()),
   dinv(height),
   damping(dmpng),
   ess_tdof_list(&ess_tdofs),
   residual(height),
   oper(NULL),
   allow_updates(false)
{
   Setup(d);
}

void OperatorJacobiSmoother::SetOperator(const Operator &op)
{
   if (!allow_updates)
   {
      // original behavior of this method
      oper = &op; return;
   }

   // Treat (Par)BilinearForm objects as a special case since their
   // AssembleDiagonal method returns the true-dof diagonal whereas the form
   // itself may act as an ldof operator. This is for compatibility with the
   // constructor that takes a BilinearForm parameter.
   const BilinearForm *blf = dynamic_cast<const BilinearForm *>(&op);
   if (blf)
   {
      // 'a' cannot be used for iterative_mode == true because its size may be
      // different.
      oper = nullptr;
      height = width = blf->FESpace()->GetTrueVSize();
   }
   else
   {
      oper = &op;
      height = op.Height();
      width = op.Width();
      MFEM_ASSERT(height == width, "not a square matrix!");
      // ess_tdof_list is only used with BilinearForm
      ess_tdof_list = nullptr;
   }
   dinv.SetSize(height);
   residual.SetSize(height);
   Vector &diag(residual);
   op.AssembleDiagonal(diag);
   Setup(diag);
}

void OperatorJacobiSmoother::Setup(const Vector &diag)
{
   residual.UseDevice(true);
   const double delta = damping;
   auto D = diag.Read();
   auto DI = dinv.Write();
   const bool use_abs_diag_ = use_abs_diag;
   MFEM_FORALL(i, height,
   {
      if (D[i] == 0.0)
      {
         MFEM_ABORT_KERNEL("Zero diagonal entry in OperatorJacobiSmoother");
      }
      if (!use_abs_diag_) { DI[i] = delta / D[i]; }
      else                { DI[i] = delta / std::abs(D[i]); }
   });
   if (ess_tdof_list && ess_tdof_list->Size() > 0)
   {
      auto I = ess_tdof_list->Read();
      MFEM_FORALL(i, ess_tdof_list->Size(), DI[I[i]] = delta; );
   }
}

void OperatorJacobiSmoother::Mult(const Vector &x, Vector &y) const
{
   // For empty MPI ranks, height may be 0:
   // MFEM_VERIFY(Height() > 0, "The diagonal hasn't been computed.");
   MFEM_ASSERT(x.Size() == Width(), "invalid input vector");
   MFEM_ASSERT(y.Size() == Height(), "invalid output vector");

   if (iterative_mode)
   {
      MFEM_VERIFY(oper, "iterative_mode == true requires the forward operator");
      oper->Mult(y, residual);  // r = A y
      subtract(x, residual, residual); // r = x - A y
   }
   else
   {
      residual = x;
      y.UseDevice(true);
      y = 0.0;
   }
   auto DI = dinv.Read();
   auto R = residual.Read();
   auto Y = y.ReadWrite();
   MFEM_FORALL(i, height,
   {
      Y[i] += DI[i] * R[i];
   });
}

OperatorChebyshevSmoother::OperatorChebyshevSmoother(const Operator &oper_,
                                                     const Vector &d,
                                                     const Array<int>& ess_tdofs,
                                                     int order_, double max_eig_estimate_)
   :
   Solver(d.Size()),
   order(order_),
   max_eig_estimate(max_eig_estimate_),
   N(d.Size()),
   dinv(N),
   diag(d),
   coeffs(order),
   ess_tdof_list(ess_tdofs),
   residual(N),
   oper(&oper_) { Setup(); }

#ifdef MFEM_USE_MPI
OperatorChebyshevSmoother::OperatorChebyshevSmoother(const Operator &oper_,
                                                     const Vector &d,
                                                     const Array<int>& ess_tdofs,
                                                     int order_, MPI_Comm comm, int power_iterations, double power_tolerance)
#else
OperatorChebyshevSmoother::OperatorChebyshevSmoother(const Operator &oper_,
                                                     const Vector &d,
                                                     const Array<int>& ess_tdofs,
                                                     int order_, int power_iterations, double power_tolerance)
#endif
   : Solver(d.Size()),
     order(order_),
     N(d.Size()),
     dinv(N),
     diag(d),
     coeffs(order),
     ess_tdof_list(ess_tdofs),
     residual(N),
     oper(&oper_)
{
   OperatorJacobiSmoother invDiagOperator(diag, ess_tdofs, 1.0);
   ProductOperator diagPrecond(&invDiagOperator, oper, false, false);

#ifdef MFEM_USE_MPI
   PowerMethod powerMethod(comm);
#else
   PowerMethod powerMethod;
#endif
   Vector ev(oper->Width());
   max_eig_estimate = powerMethod.EstimateLargestEigenvalue(diagPrecond, ev,
                                                            power_iterations, power_tolerance);

   Setup();
}

OperatorChebyshevSmoother::OperatorChebyshevSmoother(const Operator* oper_,
                                                     const Vector &d,
                                                     const Array<int>& ess_tdofs,
                                                     int order_, double max_eig_estimate_)
   : OperatorChebyshevSmoother(*oper_, d, ess_tdofs, order_, max_eig_estimate_) { }

#ifdef MFEM_USE_MPI
OperatorChebyshevSmoother::OperatorChebyshevSmoother(const Operator* oper_,
                                                     const Vector &d,
                                                     const Array<int>& ess_tdofs,
                                                     int order_, MPI_Comm comm, int power_iterations, double power_tolerance)
   : OperatorChebyshevSmoother(*oper_, d, ess_tdofs, order_, comm,
                               power_iterations, power_tolerance) { }
#else
OperatorChebyshevSmoother::OperatorChebyshevSmoother(const Operator* oper_,
                                                     const Vector &d,
                                                     const Array<int>& ess_tdofs,
                                                     int order_, int power_iterations, double power_tolerance)
   : OperatorChebyshevSmoother(*oper_, d, ess_tdofs, order_, power_iterations,
                               power_tolerance) { }
#endif

void OperatorChebyshevSmoother::Setup()
{
   // Invert diagonal
   residual.UseDevice(true);
   auto D = diag.Read();
   auto X = dinv.Write();
   MFEM_FORALL(i, N, X[i] = 1.0 / D[i]; );
   auto I = ess_tdof_list.Read();
   MFEM_FORALL(i, ess_tdof_list.Size(), X[I[i]] = 1.0; );

   // Set up Chebyshev coefficients
   // For reference, see e.g., Parallel multigrid smoothing: polynomial versus
   // Gauss-Seidel by Adams et al.
   double upper_bound = 1.2 * max_eig_estimate;
   double lower_bound = 0.3 * max_eig_estimate;
   double theta = 0.5 * (upper_bound + lower_bound);
   double delta = 0.5 * (upper_bound - lower_bound);

   switch (order-1)
   {
      case 0:
      {
         coeffs[0] = 1.0 / theta;
         break;
      }
      case 1:
      {
         double tmp_0 = 1.0/(pow(delta, 2) - 2*pow(theta, 2));
         coeffs[0] = -4*theta*tmp_0;
         coeffs[1] = 2*tmp_0;
         break;
      }
      case 2:
      {
         double tmp_0 = 3*pow(delta, 2);
         double tmp_1 = pow(theta, 2);
         double tmp_2 = 1.0/(-4*pow(theta, 3) + theta*tmp_0);
         coeffs[0] = tmp_2*(tmp_0 - 12*tmp_1);
         coeffs[1] = 12/(tmp_0 - 4*tmp_1);
         coeffs[2] = -4*tmp_2;
         break;
      }
      case 3:
      {
         double tmp_0 = pow(delta, 2);
         double tmp_1 = pow(theta, 2);
         double tmp_2 = 8*tmp_0;
         double tmp_3 = 1.0/(pow(delta, 4) + 8*pow(theta, 4) - tmp_1*tmp_2);
         coeffs[0] = tmp_3*(32*pow(theta, 3) - 16*theta*tmp_0);
         coeffs[1] = tmp_3*(-48*tmp_1 + tmp_2);
         coeffs[2] = 32*theta*tmp_3;
         coeffs[3] = -8*tmp_3;
         break;
      }
      case 4:
      {
         double tmp_0 = 5*pow(delta, 4);
         double tmp_1 = pow(theta, 4);
         double tmp_2 = pow(theta, 2);
         double tmp_3 = pow(delta, 2);
         double tmp_4 = 60*tmp_3;
         double tmp_5 = 20*tmp_3;
         double tmp_6 = 1.0/(16*pow(theta, 5) - pow(theta, 3)*tmp_5 + theta*tmp_0);
         double tmp_7 = 160*tmp_2;
         double tmp_8 = 1.0/(tmp_0 + 16*tmp_1 - tmp_2*tmp_5);
         coeffs[0] = tmp_6*(tmp_0 + 80*tmp_1 - tmp_2*tmp_4);
         coeffs[1] = tmp_8*(tmp_4 - tmp_7);
         coeffs[2] = tmp_6*(-tmp_5 + tmp_7);
         coeffs[3] = -80*tmp_8;
         coeffs[4] = 16*tmp_6;
         break;
      }
      default:
         MFEM_ABORT("Chebyshev smoother not implemented for order = " << order);
   }
}

void OperatorChebyshevSmoother::Mult(const Vector& x, Vector &y) const
{
   if (iterative_mode)
   {
      MFEM_ABORT("Chebyshev smoother not implemented for iterative mode");
   }

   if (!oper)
   {
      MFEM_ABORT("Chebyshev smoother requires operator");
   }

   residual = x;
   helperVector.SetSize(x.Size());

   y.UseDevice(true);
   y = 0.0;

   for (int k = 0; k < order; ++k)
   {
      // Apply
      if (k > 0)
      {
         oper->Mult(residual, helperVector);
         residual = helperVector;
      }

      // Scale residual by inverse diagonal
      const int n = N;
      auto Dinv = dinv.Read();
      auto R = residual.ReadWrite();
      MFEM_FORALL(i, n, R[i] *= Dinv[i]; );

      // Add weighted contribution to y
      auto Y = y.ReadWrite();
      auto C = coeffs.Read();
      MFEM_FORALL(i, n, Y[i] += C[k] * R[i]; );
   }
}

void SLISolver::UpdateVectors()
{
   r.SetSize(width);
   z.SetSize(width);
}

void SLISolver::Mult(const Vector &b, Vector &x) const
{
   int i;

   // Optimized preconditioned SLI with fixed number of iterations and given
   // initial guess
   if (!rel_tol && iterative_mode && prec)
   {
      for (i = 0; i < max_iter; i++)
      {
         oper->Mult(x, r);  // r = A x
         subtract(b, r, r); // r = b - A x
         prec->Mult(r, z);  // z = B r
         add(x, 1.0, z, x); // x = x + B (b - A x)
      }
      converged = true;
      final_iter = i;
      return;
   }

   // Optimized preconditioned SLI with fixed number of iterations and zero
   // initial guess
   if (!rel_tol && !iterative_mode && prec)
   {
      prec->Mult(b, x);     // x = B b (initial guess 0)
      for (i = 1; i < max_iter; i++)
      {
         oper->Mult(x, r);  // r = A x
         subtract(b, r, r); // r = b - A x
         prec->Mult(r, z);  // z = B r
         add(x, 1.0, z, x); // x = x + B (b - A x)
      }
      converged = true;
      final_iter = i;
      return;
   }

   // General version of SLI with a relative tolerance, optional preconditioner
   // and optional initial guess
   double r0, nom, nom0, nomold = 1, cf;

   if (iterative_mode)
   {
      oper->Mult(x, r);
      subtract(b, r, r); // r = b - A x
   }
   else
   {
      r = b;
      x = 0.0;
   }

   if (prec)
   {
      prec->Mult(r, z); // z = B r
      nom0 = nom = sqrt(Dot(z, z));
   }
   else
   {
      nom0 = nom = sqrt(Dot(r, r));
   }

   if (print_options.iterations | print_options.first_and_last)
   {
      mfem::out << "   Iteration : " << setw(3) << right << 0 << "  ||Br|| = "
                << nom << (print_options.first_and_last ? " ..." : "") << '\n';
   }

   r0 = std::max(nom*rel_tol, abs_tol);
   if (nom <= r0)
   {
      converged = true;
      final_iter = 0;
      final_norm = nom;
      return;
   }

   // start iteration
   converged = false;
   final_iter = max_iter;
   for (i = 1; true; )
   {
      if (prec) //  x = x + B (b - A x)
      {
         add(x, 1.0, z, x);
      }
      else
      {
         add(x, 1.0, r, x);
      }

      oper->Mult(x, r);
      subtract(b, r, r); // r = b - A x

      if (prec)
      {
         prec->Mult(r, z); //  z = B r
         nom = sqrt(Dot(z, z));
      }
      else
      {
         nom = sqrt(Dot(r, r));
      }

      cf = nom/nomold;
      nomold = nom;

      bool done = false;
      if (nom < r0)
      {
         converged = true;
         final_iter = i;
         done = true;
      }

      if (++i > max_iter)
      {
         done = true;
      }

      if (print_options.iterations || (done && print_options.first_and_last))
      {
         mfem::out << "   Iteration : " << setw(3) << right << (i-1)
                   << "  ||Br|| = " << setw(11) << left << nom
                   << "\tConv. rate: " << cf << '\n';
      }

      if (done) { break; }
   }

<<<<<<< HEAD
   if (print_options.summary || (print_options.errors && !converged))
=======
   if (print_options.summary || (print_options.warnings && !converged))
>>>>>>> 9310e05a
   {
      const auto rf = pow (nom/nom0, 1.0/final_iter);
      mfem::out << "SLI: Number of iterations: " << final_iter << '\n'
                << "Conv. rate: " << cf << '\n'
                << "Average reduction factor: "<< rf << '\n';
   }
<<<<<<< HEAD
   if (print_options.errors && !converged)
   {
      mfem::err << "SLI: No convergence!" << '\n';
=======
   if (print_options.warnings && !converged)
   {
      mfem::out << "SLI: No convergence!" << '\n';
>>>>>>> 9310e05a
   }

   final_norm = nom;
}

void SLI(const Operator &A, const Vector &b, Vector &x,
         int print_iter, int max_num_iter,
         double RTOLERANCE, double ATOLERANCE)
{
   MFEM_PERF_FUNCTION;

   SLISolver sli;
   sli.SetPrintLevel(print_iter);
   sli.SetMaxIter(max_num_iter);
   sli.SetRelTol(sqrt(RTOLERANCE));
   sli.SetAbsTol(sqrt(ATOLERANCE));
   sli.SetOperator(A);
   sli.Mult(b, x);
}

void SLI(const Operator &A, Solver &B, const Vector &b, Vector &x,
         int print_iter, int max_num_iter,
         double RTOLERANCE, double ATOLERANCE)
{
   MFEM_PERF_FUNCTION;

   SLISolver sli;
   sli.SetPrintLevel(print_iter);
   sli.SetMaxIter(max_num_iter);
   sli.SetRelTol(sqrt(RTOLERANCE));
   sli.SetAbsTol(sqrt(ATOLERANCE));
   sli.SetOperator(A);
   sli.SetPreconditioner(B);
   sli.Mult(b, x);
}


void CGSolver::UpdateVectors()
{
   MemoryType mt = GetMemoryType(oper->GetMemoryClass());

   r.SetSize(width, mt); r.UseDevice(true);
   d.SetSize(width, mt); d.UseDevice(true);
   z.SetSize(width, mt); z.UseDevice(true);
}

void CGSolver::Mult(const Vector &b, Vector &x) const
{
   int i;
   double r0, den, nom, nom0, betanom, alpha, beta;

   x.UseDevice(true);
   if (iterative_mode)
   {
      oper->Mult(x, r);
      subtract(b, r, r); // r = b - A x
   }
   else
   {
      r = b;
      x = 0.0;
   }

   if (prec)
   {
      prec->Mult(r, z); // z = B r
      d = z;
   }
   else
   {
      d = r;
   }
   nom0 = nom = Dot(d, r);
   MFEM_ASSERT(IsFinite(nom), "nom = " << nom);
   if (print_options.iterations || print_options.first_and_last)
   {
      mfem::out << "   Iteration : " << setw(3) << 0 << "  (B r, r) = "
                << nom << (print_options.first_and_last ? " ...\n" : "\n");
   }
   Monitor(0, nom, r, x);

   if (nom < 0.0)
   {
      if (print_options.warnings)
      {
         mfem::out << "PCG: The preconditioner is not positive definite. (Br, r) = "
                   << nom << '\n';
      }
      converged = false;
      final_iter = 0;
      final_norm = nom;
      return;
   }
   r0 = std::max(nom*rel_tol*rel_tol, abs_tol*abs_tol);
   if (nom <= r0)
   {
      converged = true;
      final_iter = 0;
      final_norm = sqrt(nom);
      return;
   }

   oper->Mult(d, z);  // z = A d
   den = Dot(z, d);
   MFEM_ASSERT(IsFinite(den), "den = " << den);
   if (den <= 0.0)
   {
      if (Dot(d, d) > 0.0 && print_options.warnings)
      {
         mfem::out << "PCG: The operator is not positive definite. (Ad, d) = "
                   << den << '\n';
      }
      if (den == 0.0)
      {
         converged = false;
         final_iter = 0;
         final_norm = sqrt(nom);
         return;
      }
   }

   // start iteration
   converged = false;
   final_iter = max_iter;
   for (i = 1; true; )
   {
      alpha = nom/den;
      add(x,  alpha, d, x);     //  x = x + alpha d
      add(r, -alpha, z, r);     //  r = r - alpha A d

      if (prec)
      {
         prec->Mult(r, z);      //  z = B r
         betanom = Dot(r, z);
      }
      else
      {
         betanom = Dot(r, r);
      }
      MFEM_ASSERT(IsFinite(betanom), "betanom = " << betanom);
      if (betanom < 0.0)
      {
         if (print_options.warnings)
         {
            mfem::out << "PCG: The preconditioner is not positive definite. (Br, r) = "
                      << betanom << '\n';
         }
         converged = false;
         final_iter = i;
         break;
      }

      if (print_options.iterations)
      {
         mfem::out << "   Iteration : " << setw(3) << i << "  (B r, r) = "
                   << betanom << '\n';
      }

      Monitor(i, betanom, r, x);

      if (betanom <= r0)
      {
         converged = true;
         final_iter = i;
         break;
      }

      if (++i > max_iter)
      {
         break;
      }

      beta = betanom/nom;
      if (prec)
      {
         add(z, beta, d, d);   //  d = z + beta d
      }
      else
      {
         add(r, beta, d, d);
      }
      oper->Mult(d, z);       //  z = A d
      den = Dot(d, z);
      MFEM_ASSERT(IsFinite(den), "den = " << den);
      if (den <= 0.0)
      {
         if (Dot(d, d) > 0.0 && print_options.warnings)
         {
            mfem::out << "PCG: The operator is not positive definite. (Ad, d) = "
                      << den << '\n';
         }
         if (den == 0.0)
         {
            final_iter = i;
            break;
         }
      }
      nom = betanom;
   }
   if (print_options.first_and_last)
   {
      mfem::out << "   Iteration : " << setw(3) << final_iter << "  (B r, r) = "
                << betanom << '\n';
<<<<<<< HEAD
   }
   if (print_options.summary || (print_options.errors && !converged))
   {
      mfem::out << "PCG: Number of iterations: " << final_iter << '\n';
   }
   if (print_options.summary || print_options.iterations ||
       print_options.first_and_last)
   {
      const auto arf = pow (betanom/nom0, 0.5/final_iter);
      mfem::out << "Average reduction factor = " << arf << '\n';
   }
   if (print_options.errors && !converged)
   {
      mfem::err << "PCG: No convergence!" << '\n';
=======
   }
   if (print_options.summary || (print_options.warnings && !converged))
   {
      mfem::out << "PCG: Number of iterations: " << final_iter << '\n';
   }
   if (print_options.summary || print_options.iterations ||
       print_options.first_and_last)
   {
      const auto arf = pow (betanom/nom0, 0.5/final_iter);
      mfem::out << "Average reduction factor = " << arf << '\n';
   }
   if (print_options.warnings && !converged)
   {
      mfem::out << "PCG: No convergence!" << '\n';
>>>>>>> 9310e05a
   }

   final_norm = sqrt(betanom);

   Monitor(final_iter, final_norm, r, x, true);
}

void CG(const Operator &A, const Vector &b, Vector &x,
        int print_iter, int max_num_iter,
        double RTOLERANCE, double ATOLERANCE)
{
   MFEM_PERF_FUNCTION;

   CGSolver cg;
   cg.SetPrintLevel(print_iter);
   cg.SetMaxIter(max_num_iter);
   cg.SetRelTol(sqrt(RTOLERANCE));
   cg.SetAbsTol(sqrt(ATOLERANCE));
   cg.SetOperator(A);
   cg.Mult(b, x);
}

void PCG(const Operator &A, Solver &B, const Vector &b, Vector &x,
         int print_iter, int max_num_iter,
         double RTOLERANCE, double ATOLERANCE)
{
   MFEM_PERF_FUNCTION;

   CGSolver pcg;
   pcg.SetPrintLevel(print_iter);
   pcg.SetMaxIter(max_num_iter);
   pcg.SetRelTol(sqrt(RTOLERANCE));
   pcg.SetAbsTol(sqrt(ATOLERANCE));
   pcg.SetOperator(A);
   pcg.SetPreconditioner(B);
   pcg.Mult(b, x);
}


inline void GeneratePlaneRotation(double &dx, double &dy,
                                  double &cs, double &sn)
{
   if (dy == 0.0)
   {
      cs = 1.0;
      sn = 0.0;
   }
   else if (fabs(dy) > fabs(dx))
   {
      double temp = dx / dy;
      sn = 1.0 / sqrt( 1.0 + temp*temp );
      cs = temp * sn;
   }
   else
   {
      double temp = dy / dx;
      cs = 1.0 / sqrt( 1.0 + temp*temp );
      sn = temp * cs;
   }
}

inline void ApplyPlaneRotation(double &dx, double &dy, double &cs, double &sn)
{
   double temp = cs * dx + sn * dy;
   dy = -sn * dx + cs * dy;
   dx = temp;
}

inline void Update(Vector &x, int k, DenseMatrix &h, Vector &s,
                   Array<Vector*> &v)
{
   Vector y(s);

   // Backsolve:
   for (int i = k; i >= 0; i--)
   {
      y(i) /= h(i,i);
      for (int j = i - 1; j >= 0; j--)
      {
         y(j) -= h(j,i) * y(i);
      }
   }

   for (int j = 0; j <= k; j++)
   {
      x.Add(y(j), *v[j]);
   }
}

void GMRESSolver::Mult(const Vector &b, Vector &x) const
{
   // Generalized Minimum Residual method following the algorithm
   // on p. 20 of the SIAM Templates book.

   int n = width;

   DenseMatrix H(m+1, m);
   Vector s(m+1), cs(m+1), sn(m+1);
   Vector r(n), w(n);
   Array<Vector *> v;

   double resid;
   int i, j, k;

   if (iterative_mode)
   {
      oper->Mult(x, r);
   }
   else
   {
      x = 0.0;
   }

   if (prec)
   {
      if (iterative_mode)
      {
         subtract(b, r, w);
         prec->Mult(w, r);    // r = M (b - A x)
      }
      else
      {
         prec->Mult(b, r);
      }
   }
   else
   {
      if (iterative_mode)
      {
         subtract(b, r, r);
      }
      else
      {
         r = b;
      }
   }
   double beta = Norm(r);  // beta = ||r||
   MFEM_ASSERT(IsFinite(beta), "beta = " << beta);

   final_norm = std::max(rel_tol*beta, abs_tol);

   if (beta <= final_norm)
   {
      final_norm = beta;
      final_iter = 0;
      converged = true;
      goto finish;
   }

   if (print_options.iterations || print_options.first_and_last)
   {
      mfem::out << "   Pass : " << setw(2) << 1
                << "   Iteration : " << setw(3) << 0
                << "  ||B r|| = " << beta
                << (print_options.first_and_last ? " ...\n" : "\n");
   }

   Monitor(0, beta, r, x);

   v.SetSize(m+1, NULL);

   for (j = 1; j <= max_iter; )
   {
      if (v[0] == NULL) { v[0] = new Vector(n); }
      v[0]->Set(1.0/beta, r);
      s = 0.0; s(0) = beta;

      for (i = 0; i < m && j <= max_iter; i++, j++)
      {
         if (prec)
         {
            oper->Mult(*v[i], r);
            prec->Mult(r, w);        // w = M A v[i]
         }
         else
         {
            oper->Mult(*v[i], w);
         }

         for (k = 0; k <= i; k++)
         {
            H(k,i) = Dot(w, *v[k]);  // H(k,i) = w * v[k]
            w.Add(-H(k,i), *v[k]);   // w -= H(k,i) * v[k]
         }

         H(i+1,i) = Norm(w);           // H(i+1,i) = ||w||
         MFEM_ASSERT(IsFinite(H(i+1,i)), "Norm(w) = " << H(i+1,i));
         if (v[i+1] == NULL) { v[i+1] = new Vector(n); }
         v[i+1]->Set(1.0/H(i+1,i), w); // v[i+1] = w / H(i+1,i)

         for (k = 0; k < i; k++)
         {
            ApplyPlaneRotation(H(k,i), H(k+1,i), cs(k), sn(k));
         }

         GeneratePlaneRotation(H(i,i), H(i+1,i), cs(i), sn(i));
         ApplyPlaneRotation(H(i,i), H(i+1,i), cs(i), sn(i));
         ApplyPlaneRotation(s(i), s(i+1), cs(i), sn(i));

         resid = fabs(s(i+1));
         MFEM_ASSERT(IsFinite(resid), "resid = " << resid);

         if (resid <= final_norm)
         {
            Update(x, i, H, s, v);
            final_norm = resid;
            final_iter = j;
            converged = true;
            goto finish;
         }

         if (print_options.iterations)
         {
            mfem::out << "   Pass : " << setw(2) << (j-1)/m+1
                      << "   Iteration : " << setw(3) << j
                      << "  ||B r|| = " << resid << '\n';
         }

         Monitor(j, resid, r, x);
      }

      if (print_options.iterations && j <= max_iter)
      {
         mfem::out << "Restarting..." << '\n';
      }

      Update(x, i-1, H, s, v);

      oper->Mult(x, r);
      if (prec)
      {
         subtract(b, r, w);
         prec->Mult(w, r);    // r = M (b - A x)
      }
      else
      {
         subtract(b, r, r);
      }
      beta = Norm(r);         // beta = ||r||
      MFEM_ASSERT(IsFinite(beta), "beta = " << beta);
      if (beta <= final_norm)
      {
         final_norm = beta;
         final_iter = j;
         converged = true;
         goto finish;
      }
   }

   final_norm = beta;
   final_iter = max_iter;
   converged = false;

finish:
   if ((print_options.iterations && converged) || print_options.first_and_last)
   {
      mfem::out << "   Pass : " << setw(2) << (j-1)/m+1
                << "   Iteration : " << setw(3) << final_iter
                << "  ||B r|| = " << resid << '\n';
   }
<<<<<<< HEAD
   if (print_options.summary || (print_options.errors && !converged))
   {
      mfem::out << "GMRES: Number of iterations: " << final_iter << '\n';
   }
   if (print_options.errors && !converged)
=======
   if (print_options.summary || (print_options.warnings && !converged))
   {
      mfem::out << "GMRES: Number of iterations: " << final_iter << '\n';
   }
   if (print_options.warnings && !converged)
>>>>>>> 9310e05a
   {
      mfem::err << "GMRES: No convergence!\n";
   }

   Monitor(final_iter, final_norm, r, x, true);

   for (i = 0; i < v.Size(); i++)
   {
      delete v[i];
   }
}

void FGMRESSolver::Mult(const Vector &b, Vector &x) const
{
   DenseMatrix H(m+1,m);
   Vector s(m+1), cs(m+1), sn(m+1);
   Vector r(b.Size());

   int i, j, k;


   if (iterative_mode)
   {
      oper->Mult(x, r);
      subtract(b,r,r);
   }
   else
   {
      x = 0.;
      r = b;
   }
   double beta = Norm(r);  // beta = ||r||
   // We need to preallocate this to report the correct result in the case of
   // no convergence.
   double resid;
   MFEM_ASSERT(IsFinite(beta), "beta = " << beta);

   final_norm = std::max(rel_tol*beta, abs_tol);

   if (beta <= final_norm)
   {
      final_norm = beta;
      final_iter = 0;
      converged = true;
      return;
   }

   if (print_options.iterations || print_options.first_and_last)
   {
      mfem::out << "   Pass : " << setw(2) << 1
                << "   Iteration : " << setw(3) << 0
                << "  || r || = " << beta
                << (print_options.first_and_last ? " ...\n" : "\n");
   }

   Monitor(0, beta, r, x);

   Array<Vector*> v(m+1);
   Array<Vector*> z(m+1);
   for (i= 0; i<=m; i++)
   {
      v[i] = NULL;
      z[i] = NULL;
   }

   j = 1;
   while (j <= max_iter)
   {
      if (v[0] == NULL) { v[0] = new Vector(b.Size()); }
      (*v[0]) = 0.0;
      v[0] -> Add (1.0/beta, r);   // v[0] = r / ||r||
      s = 0.0; s(0) = beta;

      for (i = 0; i < m && j <= max_iter; i++, j++)
      {

         if (z[i] == NULL) { z[i] = new Vector(b.Size()); }
         (*z[i]) = 0.0;

         if (prec)
         {
            prec->Mult(*v[i], *z[i]);
         }
         else
         {
            (*z[i]) = (*v[i]);
         }
         oper->Mult(*z[i], r);

         for (k = 0; k <= i; k++)
         {
            H(k,i) = Dot( r, *v[k]); // H(k,i) = r * v[k]
            r.Add(-H(k,i), (*v[k])); // r -= H(k,i) * v[k]
         }

         H(i+1,i)  = Norm(r);       // H(i+1,i) = ||r||
         if (v[i+1] == NULL) { v[i+1] = new Vector(b.Size()); }
         (*v[i+1]) = 0.0;
         v[i+1] -> Add (1.0/H(i+1,i), r); // v[i+1] = r / H(i+1,i)

         for (k = 0; k < i; k++)
         {
            ApplyPlaneRotation(H(k,i), H(k+1,i), cs(k), sn(k));
         }

         GeneratePlaneRotation(H(i,i), H(i+1,i), cs(i), sn(i));
         ApplyPlaneRotation(H(i,i), H(i+1,i), cs(i), sn(i));
         ApplyPlaneRotation(s(i), s(i+1), cs(i), sn(i));

         resid = fabs(s(i+1));
         MFEM_ASSERT(IsFinite(resid), "resid = " << resid);
         if (print_options.iterations || (print_options.first_and_last &&
                                          resid <= final_norm))
         {
            mfem::out << "   Pass : " << setw(2) << (j-1)/m+1
                      << "   Iteration : " << setw(3) << j
                      << "  || r || = " << resid << endl;
         }
         Monitor(j, resid, r, x, resid <= final_norm);

         if (resid <= final_norm)
         {
            Update(x, i, H, s, z);
            final_norm = resid;
            final_iter = j;
            converged = true;

            if (print_options.summary)
            {
               mfem::out << "FGMRES: Number of iterations: " << final_iter << '\n';
            }

            for (i= 0; i<=m; i++)
            {
               if (v[i]) { delete v[i]; }
               if (z[i]) { delete z[i]; }
            }
            return;
         }
      }

      if (print_options.iterations)
      {
         mfem::out << "Restarting..." << endl;
      }

      Update(x, i-1, H, s, z);

      oper->Mult(x, r);
      subtract(b,r,r);
      beta = Norm(r);
      MFEM_ASSERT(IsFinite(beta), "beta = " << beta);
      if (beta <= final_norm)
      {
         final_norm = beta;
         final_iter = j;
         converged = true;

         break;
      }
   }

   // Clean buffers up
   for (i = 0; i <= m; i++)
   {
      if (v[i]) { delete v[i]; }
      if (z[i]) { delete z[i]; }
   }
   converged = false;

   // Note: j is off by one when we arrive here
   if (!print_options.iterations && print_options.first_and_last)
   {
      mfem::out << "   Pass : " << setw(2) << (j-1)/m+1
                << "   Iteration : " << setw(3) << j-1
                << "  || r || = " << resid << endl;
   }
<<<<<<< HEAD
   if (print_options.summary || (print_options.errors && !converged))
   {
      mfem::out << "FGMRES: Number of iterations: " << j-1 << '\n';
   }
   if (print_options.errors && !converged)
   {
      mfem::err << "FGMRES: No convergence!\n";
=======
   if (print_options.summary || (print_options.warnings && !converged))
   {
      mfem::out << "FGMRES: Number of iterations: " << j-1 << '\n';
   }
   if (print_options.warnings && !converged)
   {
      mfem::out << "FGMRES: No convergence!\n";
>>>>>>> 9310e05a
   }
}


int GMRES(const Operator &A, Vector &x, const Vector &b, Solver &M,
          int &max_iter, int m, double &tol, double atol, int printit)
{
   MFEM_PERF_FUNCTION;

   GMRESSolver gmres;
   gmres.SetPrintLevel(printit);
   gmres.SetMaxIter(max_iter);
   gmres.SetKDim(m);
   gmres.SetRelTol(sqrt(tol));
   gmres.SetAbsTol(sqrt(atol));
   gmres.SetOperator(A);
   gmres.SetPreconditioner(M);
   gmres.Mult(b, x);
   max_iter = gmres.GetNumIterations();
   tol = gmres.GetFinalNorm()*gmres.GetFinalNorm();
   return gmres.GetConverged();
}

void GMRES(const Operator &A, Solver &B, const Vector &b, Vector &x,
           int print_iter, int max_num_iter, int m, double rtol, double atol)
{
   GMRES(A, x, b, B, max_num_iter, m, rtol, atol, print_iter);
}


void BiCGSTABSolver::UpdateVectors()
{
   p.SetSize(width);
   phat.SetSize(width);
   s.SetSize(width);
   shat.SetSize(width);
   t.SetSize(width);
   v.SetSize(width);
   r.SetSize(width);
   rtilde.SetSize(width);
}

void BiCGSTABSolver::Mult(const Vector &b, Vector &x) const
{
   // BiConjugate Gradient Stabilized method following the algorithm
   // on p. 27 of the SIAM Templates book.

   int i;
   double resid, tol_goal;
   double rho_1, rho_2=1.0, alpha=1.0, beta, omega=1.0;

   if (iterative_mode)
   {
      oper->Mult(x, r);
      subtract(b, r, r); // r = b - A x
   }
   else
   {
      x = 0.0;
      r = b;
   }
   rtilde = r;

   resid = Norm(r);
   MFEM_ASSERT(IsFinite(resid), "resid = " << resid);
   if (print_options.iterations || print_options.first_and_last)
   {
      mfem::out << "   Iteration : " << setw(3) << 0
                << "   ||r|| = " << resid << (print_options.first_and_last ? " ...\n" : "\n");
   }

   Monitor(0, resid, r, x);

   tol_goal = std::max(resid*rel_tol, abs_tol);

   if (resid <= tol_goal)
   {
      final_norm = resid;
      final_iter = 0;
      converged = true;
      return;
   }

   for (i = 1; i <= max_iter; i++)
   {
      rho_1 = Dot(rtilde, r);
      if (rho_1 == 0)
      {
         if (print_options.iterations || print_options.first_and_last)
         {
            mfem::out << "   Iteration : " << setw(3) << i
                      << "   ||r|| = " << resid << '\n';
         }

         Monitor(i, resid, r, x);

         final_norm = resid;
         final_iter = i;
         converged = false;
<<<<<<< HEAD
         if (print_options.summary || (print_options.errors && !converged))
         {
            mfem::out << "BiCGStab: Number of iterations: " << final_iter << '\n';
         }
         if (print_options.errors)
         {
            mfem::err << "BiCGStab: No convergence!\n";
=======
         if (print_options.summary || (print_options.warnings && !converged))
         {
            mfem::out << "BiCGStab: Number of iterations: " << final_iter << '\n';
         }
         if (print_options.warnings)
         {
            mfem::out << "BiCGStab: No convergence!\n";
>>>>>>> 9310e05a
         }
         return;
      }
      if (i == 1)
      {
         p = r;
      }
      else
      {
         beta = (rho_1/rho_2) * (alpha/omega);
         add(p, -omega, v, p);  //  p = p - omega * v
         add(r, beta, p, p);    //  p = r + beta * p
      }
      if (prec)
      {
         prec->Mult(p, phat);   //  phat = M^{-1} * p
      }
      else
      {
         phat = p;
      }
      oper->Mult(phat, v);     //  v = A * phat
      alpha = rho_1 / Dot(rtilde, v);
      add(r, -alpha, v, s); //  s = r - alpha * v
      resid = Norm(s);
      MFEM_ASSERT(IsFinite(resid), "resid = " << resid);
      if (resid < tol_goal)
      {
         x.Add(alpha, phat);  //  x = x + alpha * phat
         if (print_options.iterations || print_options.first_and_last)
         {
            mfem::out << "   Iteration : " << setw(3) << i
                      << "   ||s|| = " << resid << '\n';
         }
         final_norm = resid;
         final_iter = i;
         converged = true;
<<<<<<< HEAD
         if (print_options.summary || (print_options.errors && !converged))
=======
         if (print_options.summary || (print_options.warnings && !converged))
>>>>>>> 9310e05a
         {
            mfem::out << "BiCGStab: Number of iterations: " << final_iter << '\n';
         }
         return;
      }
      if (print_options.iterations)
      {
         mfem::out << "   Iteration : " << setw(3) << i
                   << "   ||s|| = " << resid;
      }
      Monitor(i, resid, r, x);
      if (prec)
      {
         prec->Mult(s, shat);  //  shat = M^{-1} * s
      }
      else
      {
         shat = s;
      }
      oper->Mult(shat, t);     //  t = A * shat
      omega = Dot(t, s) / Dot(t, t);
      x.Add(alpha, phat);   //  x += alpha * phat
      x.Add(omega, shat);   //  x += omega * shat
      add(s, -omega, t, r); //  r = s - omega * t

      rho_2 = rho_1;
      resid = Norm(r);
      MFEM_ASSERT(IsFinite(resid), "resid = " << resid);
      if (print_options.iterations)
      {
         mfem::out << "   ||r|| = " << resid << '\n';
      }
      Monitor(i, resid, r, x);
      if (resid < tol_goal)
      {
         final_norm = resid;
         final_iter = i;
         converged = true;
         if (!print_options.iterations && print_options.first_and_last)
         {
            mfem::out << "   Iteration : " << setw(3) << i
                      << "   ||r|| = " << resid << '\n';
         }
<<<<<<< HEAD
         if (print_options.summary || (print_options.errors && !converged))
=======
         if (print_options.summary || (print_options.warnings && !converged))
>>>>>>> 9310e05a
         {
            mfem::out << "BiCGStab: Number of iterations: " << final_iter << '\n';
         }
         return;
      }
      if (omega == 0)
      {
         final_norm = resid;
         final_iter = i;
         converged = false;
         if (!print_options.iterations && print_options.first_and_last)
         {
            mfem::out << "   Iteration : " << setw(3) << i
                      << "   ||r|| = " << resid << '\n';
         }
<<<<<<< HEAD
         if (print_options.summary || (print_options.errors && !converged))
         {
            mfem::out << "BiCGStab: Number of iterations: " << final_iter << '\n';
         }
         if (print_options.errors)
         {
            mfem::err << "BiCGStab: No convergence!\n";
=======
         if (print_options.summary || (print_options.warnings && !converged))
         {
            mfem::out << "BiCGStab: Number of iterations: " << final_iter << '\n';
         }
         if (print_options.warnings)
         {
            mfem::out << "BiCGStab: No convergence!\n";
>>>>>>> 9310e05a
         }
         return;
      }
   }

   final_norm = resid;
   final_iter = max_iter;
   converged = false;

   if (!print_options.iterations && print_options.first_and_last)
   {
      mfem::out << "   Iteration : " << setw(3) << final_iter
                << "   ||r|| = " << resid << '\n';
   }
<<<<<<< HEAD
   if (print_options.summary || (print_options.errors && !converged))
   {
      mfem::out << "BiCGStab: Number of iterations: " << final_iter << '\n';
   }
   if (print_options.errors)
   {
      mfem::err << "BiCGStab: No convergence!\n";
=======
   if (print_options.summary || (print_options.warnings && !converged))
   {
      mfem::out << "BiCGStab: Number of iterations: " << final_iter << '\n';
   }
   if (print_options.warnings)
   {
      mfem::out << "BiCGStab: No convergence!\n";
>>>>>>> 9310e05a
   }
}

int BiCGSTAB(const Operator &A, Vector &x, const Vector &b, Solver &M,
             int &max_iter, double &tol, double atol, int printit)
{
   BiCGSTABSolver bicgstab;
   bicgstab.SetPrintLevel(printit);
   bicgstab.SetMaxIter(max_iter);
   bicgstab.SetRelTol(sqrt(tol));
   bicgstab.SetAbsTol(sqrt(atol));
   bicgstab.SetOperator(A);
   bicgstab.SetPreconditioner(M);
   bicgstab.Mult(b, x);
   max_iter = bicgstab.GetNumIterations();
   tol = bicgstab.GetFinalNorm()*bicgstab.GetFinalNorm();
   return bicgstab.GetConverged();
}

void BiCGSTAB(const Operator &A, Solver &B, const Vector &b, Vector &x,
              int print_iter, int max_num_iter, double rtol, double atol)
{
   BiCGSTAB(A, x, b, B, max_num_iter, rtol, atol, print_iter);
}


void MINRESSolver::SetOperator(const Operator &op)
{
   IterativeSolver::SetOperator(op);
   v0.SetSize(width);
   v1.SetSize(width);
   w0.SetSize(width);
   w1.SetSize(width);
   q.SetSize(width);
   if (prec)
   {
      u1.SetSize(width);
   }
}

void MINRESSolver::Mult(const Vector &b, Vector &x) const
{
   // Based on the MINRES algorithm on p. 86, Fig. 6.9 in
   // "Iterative Krylov Methods for Large Linear Systems",
   // by Henk A. van der Vorst, 2003.
   // Extended to support an SPD preconditioner.

   int it;
   double beta, eta, gamma0, gamma1, sigma0, sigma1;
   double alpha, delta, rho1, rho2, rho3, norm_goal;
   Vector *z = (prec) ? &u1 : &v1;

   converged = true;

   if (!iterative_mode)
   {
      v1 = b;
      x = 0.;
   }
   else
   {
      oper->Mult(x, v1);
      subtract(b, v1, v1);
   }

   if (prec)
   {
      prec->Mult(v1, u1);
   }
   eta = beta = sqrt(Dot(*z, v1));
   MFEM_ASSERT(IsFinite(eta), "eta = " << eta);
   gamma0 = gamma1 = 1.;
   sigma0 = sigma1 = 0.;

   norm_goal = std::max(rel_tol*eta, abs_tol);

   if (eta <= norm_goal)
   {
      it = 0;
      goto loop_end;
   }

   if (print_options.iterations || print_options.first_and_last)
   {
      mfem::out << "MINRES: iteration " << setw(3) << 0 << ": ||r||_B = "
                << eta << (print_options.first_and_last ? " ..." : "") << '\n';
   }
   Monitor(0, eta, *z, x);

   for (it = 1; it <= max_iter; it++)
   {
      v1 /= beta;
      if (prec)
      {
         u1 /= beta;
      }
      oper->Mult(*z, q);
      alpha = Dot(*z, q);
      MFEM_ASSERT(IsFinite(alpha), "alpha = " << alpha);
      if (it > 1) // (v0 == 0) for (it == 1)
      {
         q.Add(-beta, v0);
      }
      add(q, -alpha, v1, v0);

      delta = gamma1*alpha - gamma0*sigma1*beta;
      rho3 = sigma0*beta;
      rho2 = sigma1*alpha + gamma0*gamma1*beta;
      if (!prec)
      {
         beta = Norm(v0);
      }
      else
      {
         prec->Mult(v0, q);
         beta = sqrt(Dot(v0, q));
      }
      MFEM_ASSERT(IsFinite(beta), "beta = " << beta);
      rho1 = hypot(delta, beta);

      if (it == 1)
      {
         w0.Set(1./rho1, *z);   // (w0 == 0) and (w1 == 0)
      }
      else if (it == 2)
      {
         add(1./rho1, *z, -rho2/rho1, w1, w0);   // (w0 == 0)
      }
      else
      {
         add(-rho3/rho1, w0, -rho2/rho1, w1, w0);
         w0.Add(1./rho1, *z);
      }

      gamma0 = gamma1;
      gamma1 = delta/rho1;

      x.Add(gamma1*eta, w0);

      sigma0 = sigma1;
      sigma1 = beta/rho1;

      eta = -sigma1*eta;
      MFEM_ASSERT(IsFinite(eta), "eta = " << eta);

      if (fabs(eta) <= norm_goal)
      {
         goto loop_end;
      }

      if (print_options.iterations)
      {
         mfem::out << "MINRES: iteration " << setw(3) << it << ": ||r||_B = "
                   << fabs(eta) << '\n';
      }
      Monitor(it, fabs(eta), *z, x);

      if (prec)
      {
         Swap(u1, q);
      }
      Swap(v0, v1);
      Swap(w0, w1);
   }
   converged = false;
   it--;

loop_end:
   final_iter = it;
   final_norm = fabs(eta);

   if (print_options.iterations || print_options.first_and_last)
   {
      mfem::out << "MINRES: iteration " << setw(3) << it << ": ||r||_B = "
                << fabs(eta) << '\n';
   }

<<<<<<< HEAD
   if (print_options.summary || (!converged && print_options.errors))
=======
   if (print_options.summary || (!converged && print_options.warnings))
>>>>>>> 9310e05a
   {
      mfem::out << "MINRES: Number of iterations: " << setw(3) << final_iter << '\n';
   }

   Monitor(final_iter, final_norm, *z, x, true);

   // if (print_options.iteration_details || (!converged && print_options.errors))
   // {
   //    oper->Mult(x, v1);
   //    subtract(b, v1, v1);
   //    if (prec)
   //    {
   //       prec->Mult(v1, u1);
   //    }
   //    eta = sqrt(Dot(*z, v1));
   //    mfem::out << "MINRES: iteration " << setw(3) << it << '\n'
   //              << "   ||r||_B = " << eta << " (re-computed)" << '\n';
   // }

<<<<<<< HEAD
   if (!converged && (print_options.errors))
=======
   if (!converged && (print_options.warnings))
>>>>>>> 9310e05a
   {
      mfem::err << "MINRES: No convergence!\n";
   }
}

void MINRES(const Operator &A, const Vector &b, Vector &x, int print_it,
            int max_it, double rtol, double atol)
{
   MFEM_PERF_FUNCTION;

   MINRESSolver minres;
   minres.SetPrintLevel(print_it);
   minres.SetMaxIter(max_it);
   minres.SetRelTol(sqrt(rtol));
   minres.SetAbsTol(sqrt(atol));
   minres.SetOperator(A);
   minres.Mult(b, x);
}

void MINRES(const Operator &A, Solver &B, const Vector &b, Vector &x,
            int print_it, int max_it, double rtol, double atol)
{
   MINRESSolver minres;
   minres.SetPrintLevel(print_it);
   minres.SetMaxIter(max_it);
   minres.SetRelTol(sqrt(rtol));
   minres.SetAbsTol(sqrt(atol));
   minres.SetOperator(A);
   minres.SetPreconditioner(B);
   minres.Mult(b, x);
}


void NewtonSolver::SetOperator(const Operator &op)
{
   oper = &op;
   height = op.Height();
   width = op.Width();
   MFEM_ASSERT(height == width, "square Operator is required.");

   r.SetSize(width);
   c.SetSize(width);
}

void NewtonSolver::Mult(const Vector &b, Vector &x) const
{
   MFEM_ASSERT(oper != NULL, "the Operator is not set (use SetOperator).");
   MFEM_ASSERT(prec != NULL, "the Solver is not set (use SetSolver).");

   int it;
   double norm0, norm, norm_goal;
   const bool have_b = (b.Size() == Height());

   if (!iterative_mode)
   {
      x = 0.0;
   }

   ProcessNewState(x);

   oper->Mult(x, r);
   if (have_b)
   {
      r -= b;
   }

   norm0 = norm = Norm(r);
   if (print_options.first_and_last && !print_options.iterations)
   {
      mfem::out << "Newton iteration " << setw(2) << 0
                << " : ||r|| = " << norm << "...\n";
   }
   norm_goal = std::max(rel_tol*norm, abs_tol);

   prec->iterative_mode = false;

   // x_{i+1} = x_i - [DF(x_i)]^{-1} [F(x_i)-b]
   for (it = 0; true; it++)
   {
      MFEM_ASSERT(IsFinite(norm), "norm = " << norm);
      if (print_options.iterations)
      {
         mfem::out << "Newton iteration " << setw(2) << it
                   << " : ||r|| = " << norm;
         if (it > 0)
         {
            mfem::out << ", ||r||/||r_0|| = " << norm/norm0;
         }
         mfem::out << '\n';
      }
      Monitor(it, norm, r, x);

      if (norm <= norm_goal)
      {
         converged = true;
         break;
      }

      if (it >= max_iter)
      {
         converged = false;
         break;
      }

      grad = &oper->GetGradient(x);
      prec->SetOperator(*grad);

      if (lin_rtol_type)
      {
         AdaptiveLinRtolPreSolve(x, it, norm);
      }

      prec->Mult(r, c); // c = [DF(x_i)]^{-1} [F(x_i)-b]

      if (lin_rtol_type)
      {
         AdaptiveLinRtolPostSolve(c, r, it, norm);
      }

      const double c_scale = ComputeScalingFactor(x, b);
      if (c_scale == 0.0)
      {
         converged = false;
         break;
      }
      add(x, -c_scale, c, x);

      ProcessNewState(x);

      oper->Mult(x, r);
      if (have_b)
      {
         r -= b;
      }
      norm = Norm(r);
   }

   final_iter = it;
   final_norm = norm;

<<<<<<< HEAD
   if (print_options.summary || (!converged && print_options.errors) ||
=======
   if (print_options.summary || (!converged && print_options.warnings) ||
>>>>>>> 9310e05a
       print_options.first_and_last)
   {
      mfem::out << "Newton: Number of iterations: " << final_iter << '\n'
                << "   ||r|| = " << final_norm << '\n';
   }
<<<<<<< HEAD
   if (print_options.summary || (!converged && print_options.errors))
=======
   if (print_options.summary || (!converged && print_options.warnings))
>>>>>>> 9310e05a
   {
      mfem::out << "Newton: No convergence!\n";
   }
}

void NewtonSolver::SetAdaptiveLinRtol(const int type,
                                      const double rtol0,
                                      const double rtol_max,
                                      const double alpha,
                                      const double gamma)
{
   lin_rtol_type = type;
   lin_rtol0 = rtol0;
   lin_rtol_max = rtol_max;
   this->alpha = alpha;
   this->gamma = gamma;
}

void NewtonSolver::AdaptiveLinRtolPreSolve(const Vector &x,
                                           const int it,
                                           const double fnorm) const
{
   // Assume that when adaptive linear solver relative tolerance is activated,
   // we are working with an iterative solver.
   auto iterative_solver = static_cast<IterativeSolver *>(prec);
   // Adaptive linear solver relative tolerance
   double eta;
   // Safeguard threshold
   double sg_threshold = 0.1;

   if (it == 0)
   {
      eta = lin_rtol0;
   }
   else
   {
      if (lin_rtol_type == 1)
      {
         // eta = gamma * abs(||F(x1)|| - ||F(x0) + DF(x0) s0||) / ||F(x0)||
         eta = gamma * abs(fnorm - lnorm_last) / fnorm_last;
      }
      else if (lin_rtol_type == 2)
      {
         // eta = gamma * (||F(x1)|| / ||F(x0)||)^alpha
         eta = gamma * pow(fnorm / fnorm_last, alpha);
      }
      else
      {
         MFEM_ABORT("Unknown adaptive linear solver rtol version");
      }

      // Safeguard rtol from "oversolving" ?!
      const double sg_eta = gamma * pow(eta_last, alpha);
      if (sg_eta > sg_threshold) { eta = std::max(eta, sg_eta); }
   }

   eta = std::min(eta, lin_rtol_max);
   iterative_solver->SetRelTol(eta);
   eta_last = eta;
   if (print_options.iterations)
   {
      mfem::out << "Eisenstat-Walker rtol = " << eta << "\n";
   }
}

void NewtonSolver::AdaptiveLinRtolPostSolve(const Vector &x,
                                            const Vector &b,
                                            const int it,
                                            const double fnorm) const
{
   fnorm_last = fnorm;

   // If version 1 is chosen, the true linear residual norm has to be computed
   // and in most cases we can only retrieve the preconditioned linear residual
   // norm.
   if (lin_rtol_type == 1)
   {
      // lnorm_last = ||F(x0) + DF(x0) s0||
      Vector linres(x.Size());
      grad->Mult(x, linres);
      linres -= b;
      lnorm_last = Norm(linres);
   }
}

void LBFGSSolver::Mult(const Vector &b, Vector &x) const
{
   MFEM_VERIFY(oper != NULL, "the Operator is not set (use SetOperator).");

   // Quadrature points that are checked for negative Jacobians etc.
   Vector sk, rk, yk, rho, alpha;
   DenseMatrix skM(width, m), ykM(width, m);

   // r - r_{k+1}, c - descent direction
   sk.SetSize(width);    // x_{k+1}-x_k
   rk.SetSize(width);    // nabla(f(x_{k}))
   yk.SetSize(width);    // r_{k+1}-r_{k}
   rho.SetSize(m);       // 1/(dot(yk,sk)
   alpha.SetSize(m);     // rhok*sk'*c
   int last_saved_id = -1;

   int it;
   double norm0, norm, norm_goal;
   const bool have_b = (b.Size() == Height());

   if (!iterative_mode)
   {
      x = 0.0;
   }

   ProcessNewState(x);

   // r = F(x)-b
   oper->Mult(x, r);
   if (have_b) { r -= b; }

   c = r;           // initial descent direction

   norm0 = norm = Norm(r);
   if (print_options.first_and_last && !print_options.iterations)
   {
      mfem::out << "LBFGS iteration " << setw(2) << 0
                << " : ||r|| = " << norm << "...\n";
   }
   norm_goal = std::max(rel_tol*norm, abs_tol);
   for (it = 0; true; it++)
   {
      MFEM_ASSERT(IsFinite(norm), "norm = " << norm);
      if (print_options.iterations)
      {
         mfem::out << "LBFGS iteration " <<  it
                   << " : ||r|| = " << norm;
         if (it > 0)
         {
            mfem::out << ", ||r||/||r_0|| = " << norm/norm0;
         }
         mfem::out << '\n';
      }

      if (norm <= norm_goal)
      {
         converged = true;
         break;
      }

      if (it >= max_iter)
      {
         converged = false;
         break;
      }

      rk = r;
      const double c_scale = ComputeScalingFactor(x, b);
      if (c_scale == 0.0)
      {
         converged = false;
         break;
      }
      add(x, -c_scale, c, x); // x_{k+1} = x_k - c_scale*c

      ProcessNewState(x);

      oper->Mult(x, r);
      if (have_b)
      {
         r -= b;
      }

      // LBFGS - construct descent direction
      subtract(r, rk, yk);   // yk = r_{k+1} - r_{k}
      sk = c; sk *= -c_scale; //sk = x_{k+1} - x_{k} = -c_scale*c
      const double gamma = Dot(sk, yk)/Dot(yk, yk);

      // Save last m vectors
      last_saved_id = (last_saved_id == m-1) ? 0 : last_saved_id+1;
      skM.SetCol(last_saved_id, sk);
      ykM.SetCol(last_saved_id, yk);

      c = r;
      for (int i = last_saved_id; i > -1; i--)
      {
         skM.GetColumn(i, sk);
         ykM.GetColumn(i, yk);
         rho(i) = 1./Dot(sk, yk);
         alpha(i) = rho(i)*Dot(sk,c);
         add(c, -alpha(i), yk, c);
      }
      if (it > m-1)
      {
         for (int i = m-1; i > last_saved_id; i--)
         {
            skM.GetColumn(i, sk);
            ykM.GetColumn(i, yk);
            rho(i) = 1./Dot(sk, yk);
            alpha(i) = rho(i)*Dot(sk,c);
            add(c, -alpha(i), yk, c);
         }
      }

      c *= gamma;   // scale search direction
      if (it > m-1)
      {
         for (int i = last_saved_id+1; i < m ; i++)
         {
            skM.GetColumn(i,sk);
            ykM.GetColumn(i,yk);
            double betai = rho(i)*Dot(yk, c);
            add(c, alpha(i)-betai, sk, c);
         }
      }
      for (int i = 0; i < last_saved_id+1 ; i++)
      {
         skM.GetColumn(i,sk);
         ykM.GetColumn(i,yk);
         double betai = rho(i)*Dot(yk, c);
         add(c, alpha(i)-betai, sk, c);
      }

      norm = Norm(r);
   }

   final_iter = it;
   final_norm = norm;

<<<<<<< HEAD
   if (print_options.summary || (!converged && print_options.errors) ||
=======
   if (print_options.summary || (!converged && print_options.warnings) ||
>>>>>>> 9310e05a
       print_options.first_and_last)
   {
      mfem::out << "LBFGS: Number of iterations: " << final_iter << '\n'
                << "   ||r|| = " << final_norm << '\n';
   }
<<<<<<< HEAD
   if (print_options.summary || (!converged && print_options.errors))
=======
   if (print_options.summary || (!converged && print_options.warnings))
>>>>>>> 9310e05a
   {
      mfem::out << "LBFGS: No convergence!\n";
   }
}

int aGMRES(const Operator &A, Vector &x, const Vector &b,
           const Operator &M, int &max_iter,
           int m_max, int m_min, int m_step, double cf,
           double &tol, double &atol, int printit)
{
   int n = A.Width();

   int m = m_max;

   DenseMatrix H(m+1,m);
   Vector s(m+1), cs(m+1), sn(m+1);
   Vector w(n), av(n);

   double r1, resid;
   int i, j, k;

   M.Mult(b,w);
   double normb = w.Norml2(); // normb = ||M b||
   if (normb == 0.0)
   {
      normb = 1;
   }

   Vector r(n);
   A.Mult(x, r);
   subtract(b,r,w);
   M.Mult(w, r);           // r = M (b - A x)
   double beta = r.Norml2();  // beta = ||r||

   resid = beta / normb;

   if (resid * resid <= tol)
   {
      tol = resid * resid;
      max_iter = 0;
      return 0;
   }

   if (printit)
   {
      mfem::out << "   Pass : " << setw(2) << 1
                << "   Iteration : " << setw(3) << 0
                << "  (r, r) = " << beta*beta << '\n';
   }

   tol *= (normb*normb);
   tol = (atol > tol) ? atol : tol;

   m = m_max;
   Array<Vector *> v(m+1);
   for (i= 0; i<=m; i++)
   {
      v[i] = new Vector(n);
      (*v[i]) = 0.0;
   }

   j = 1;
   while (j <= max_iter)
   {
      (*v[0]) = 0.0;
      v[0] -> Add (1.0/beta, r);   // v[0] = r / ||r||
      s = 0.0; s(0) = beta;

      r1 = beta;

      for (i = 0; i < m && j <= max_iter; i++)
      {
         A.Mult((*v[i]),av);
         M.Mult(av,w);              // w = M A v[i]

         for (k = 0; k <= i; k++)
         {
            H(k,i) = w * (*v[k]);    // H(k,i) = w * v[k]
            w.Add(-H(k,i), (*v[k])); // w -= H(k,i) * v[k]
         }

         H(i+1,i)  = w.Norml2();     // H(i+1,i) = ||w||
         (*v[i+1]) = 0.0;
         v[i+1] -> Add (1.0/H(i+1,i), w); // v[i+1] = w / H(i+1,i)

         for (k = 0; k < i; k++)
         {
            ApplyPlaneRotation(H(k,i), H(k+1,i), cs(k), sn(k));
         }

         GeneratePlaneRotation(H(i,i), H(i+1,i), cs(i), sn(i));
         ApplyPlaneRotation(H(i,i), H(i+1,i), cs(i), sn(i));
         ApplyPlaneRotation(s(i), s(i+1), cs(i), sn(i));

         resid = fabs(s(i+1));
         if (printit)
         {
            mfem::out << "   Pass : " << setw(2) << j
                      << "   Iteration : " << setw(3) << i+1
                      << "  (r, r) = " << resid*resid << '\n';
         }

         if ( resid*resid < tol)
         {
            Update(x, i, H, s, v);
            tol = resid * resid;
            max_iter = j;
            for (i= 0; i<=m; i++)
            {
               delete v[i];
            }
            return 0;
         }
      }

      if (printit)
      {
         mfem::out << "Restarting..." << '\n';
      }

      Update(x, i-1, H, s, v);

      A.Mult(x, r);
      subtract(b,r,w);
      M.Mult(w, r);           // r = M (b - A x)
      beta = r.Norml2();      // beta = ||r||
      if ( resid*resid < tol)
      {
         tol = resid * resid;
         max_iter = j;
         for (i= 0; i<=m; i++)
         {
            delete v[i];
         }
         return 0;
      }

      if (beta/r1 > cf)
      {
         if (m - m_step >= m_min)
         {
            m -= m_step;
         }
         else
         {
            m = m_max;
         }
      }

      j++;
   }

   tol = resid * resid;
   for (i= 0; i<=m; i++)
   {
      delete v[i];
   }
   return 1;
}

OptimizationProblem::OptimizationProblem(const int insize,
                                         const Operator *C_,
                                         const Operator *D_)
   : C(C_), D(D_), c_e(NULL), d_lo(NULL), d_hi(NULL), x_lo(NULL), x_hi(NULL),
     input_size(insize)
{
   if (C) { MFEM_ASSERT(C->Width() == input_size, "Wrong width of C."); }
   if (D) { MFEM_ASSERT(D->Width() == input_size, "Wrong width of D."); }
}

void OptimizationProblem::SetEqualityConstraint(const Vector &c)
{
   MFEM_ASSERT(C, "The C operator is unspecified -- can't set constraints.");
   MFEM_ASSERT(c.Size() == C->Height(), "Wrong size of the constraint.");

   c_e = &c;
}

void OptimizationProblem::SetInequalityConstraint(const Vector &dl,
                                                  const Vector &dh)
{
   MFEM_ASSERT(D, "The D operator is unspecified -- can't set constraints.");
   MFEM_ASSERT(dl.Size() == D->Height() && dh.Size() == D->Height(),
               "Wrong size of the constraint.");

   d_lo = &dl; d_hi = &dh;
}

void OptimizationProblem::SetSolutionBounds(const Vector &xl, const Vector &xh)
{
   MFEM_ASSERT(xl.Size() == input_size && xh.Size() == input_size,
               "Wrong size of the constraint.");

   x_lo = &xl; x_hi = &xh;
}

int OptimizationProblem::GetNumConstraints() const
{
   int m = 0;
   if (C) { m += C->Height(); }
   if (D) { m += D->Height(); }
   return m;
}

void SLBQPOptimizer::SetOptimizationProblem(const OptimizationProblem &prob)
{
   if (print_options.warnings)
   {
      MFEM_WARNING("Objective functional is ignored as SLBQP always minimizes"
                   "the l2 norm of (x - x_target).");
   }
   MFEM_ASSERT(prob.GetC(), "Linear constraint is not set.");
   MFEM_ASSERT(prob.GetC()->Height() == 1, "Solver expects scalar constraint.");

   problem = &prob;
}

void SLBQPOptimizer::SetBounds(const Vector &lo_, const Vector &hi_)
{
   lo.SetDataAndSize(lo_.GetData(), lo_.Size());
   hi.SetDataAndSize(hi_.GetData(), hi_.Size());
}

void SLBQPOptimizer::SetLinearConstraint(const Vector &w_, double a_)
{
   w.SetDataAndSize(w_.GetData(), w_.Size());
   a = a_;
}

inline void SLBQPOptimizer::print_iteration(int it, double r, double l) const
{
   if (print_options.iterations || (print_options.first_and_last && it == 0))
   {
      mfem::out << "SLBQP iteration " << it << ": residual = " << r
                << ", lambda = " << l << '\n';
   }
}

void SLBQPOptimizer::Mult(const Vector& xt, Vector& x) const
{
   // Based on code provided by Denis Ridzal, dridzal@sandia.gov.
   // Algorithm adapted from Dai and Fletcher, "New Algorithms for
   // Singly Linearly Constrained Quadratic Programs Subject to Lower
   // and Upper Bounds", Numerical Analysis Report NA/216, 2003.

   // Set some algorithm-specific constants and temporaries.
   int nclip   = 0;
   double l    = 0;
   double llow = 0;
   double lupp = 0;
   double lnew = 0;
   double dl   = 2;
   double r    = 0;
   double rlow = 0;
   double rupp = 0;
   double s    = 0;

   const double smin = 0.1;

   const double tol = max(abs_tol, rel_tol*a);

   // *** Start bracketing phase of SLBQP ***
   if (print_options.iterations)
   {
      mfem::out << "SLBQP bracketing phase" << '\n';
   }

   // Solve QP with fixed Lagrange multiplier
   r = solve(l,xt,x,nclip);
   print_iteration(nclip, r, l);


   // If x=xt was already within bounds and satisfies the linear
   // constraint, then we already have the solution.
   if (fabs(r) <= tol)
   {
      converged = true;
      goto slbqp_done;
   }

   if (r < 0)
   {
      llow = l;  rlow = r;  l = l + dl;

      // Solve QP with fixed Lagrange multiplier
      r = solve(l,xt,x,nclip);
      print_iteration(nclip, r, l);

      while ((r < 0) && (nclip < max_iter))
      {
         llow = l;
         s = rlow/r - 1.0;
         if (s < smin) { s = smin; }
         dl = dl + dl/s;
         l = l + dl;

         // Solve QP with fixed Lagrange multiplier
         r = solve(l,xt,x,nclip);
         print_iteration(nclip, r, l);
      }

      lupp = l;  rupp = r;
   }
   else
   {
      lupp = l;  rupp = r;  l = l - dl;

      // Solve QP with fixed Lagrange multiplier
      r = solve(l,xt,x,nclip);
      print_iteration(nclip, r, l);

      while ((r > 0) && (nclip < max_iter))
      {
         lupp = l;
         s = rupp/r - 1.0;
         if (s < smin) { s = smin; }
         dl = dl + dl/s;
         l = l - dl;

         // Solve QP with fixed Lagrange multiplier
         r = solve(l,xt,x,nclip);
         print_iteration(nclip, r, l);
      }

      llow = l;  rlow = r;
   }

   // *** Stop bracketing phase of SLBQP ***


   // *** Start secant phase of SLBQP ***
   if (print_options.iterations)
   {
      mfem::out << "SLBQP secant phase" << '\n';
   }

   s = 1.0 - rlow/rupp;  dl = dl/s;  l = lupp - dl;

   // Solve QP with fixed Lagrange multiplier
   r = solve(l,xt,x,nclip);
   print_iteration(nclip, r, l);

   while ( (fabs(r) > tol) && (nclip < max_iter) )
   {
      if (r > 0)
      {
         if (s <= 2.0)
         {
            lupp = l;  rupp = r;  s = 1.0 - rlow/rupp;
            dl = (lupp - llow)/s;  l = lupp - dl;
         }
         else
         {
            s = rupp/r - 1.0;
            if (s < smin) { s = smin; }
            dl = (lupp - l)/s;
            lnew = 0.75*llow + 0.25*l;
            if (lnew < l-dl) { lnew = l-dl; }
            lupp = l;  rupp = r;  l = lnew;
            s = (lupp - llow)/(lupp - l);
         }

      }
      else
      {
         if (s >= 2.0)
         {
            llow = l;  rlow = r;  s = 1.0 - rlow/rupp;
            dl = (lupp - llow)/s;  l = lupp - dl;
         }
         else
         {
            s = rlow/r - 1.0;
            if (s < smin) { s = smin; }
            dl = (l - llow)/s;
            lnew = 0.75*lupp + 0.25*l;
            if (lnew < l+dl) { lnew = l+dl; }
            llow = l;  rlow = r; l = lnew;
            s = (lupp - llow)/(lupp - l);
         }
      }

      // Solve QP with fixed Lagrange multiplier
      r = solve(l,xt,x,nclip);
      print_iteration(nclip, r, l);
   }

   // *** Stop secant phase of SLBQP ***
   converged = (fabs(r) <= tol);

slbqp_done:

   final_iter = nclip;
   final_norm = r;

<<<<<<< HEAD
   if (print_options.summary || (!converged && print_options.errors) ||
=======
   if (print_options.summary || (!converged && print_options.warnings) ||
>>>>>>> 9310e05a
       print_options.first_and_last)
   {
      mfem::out << "SLBQP: Number of iterations: " << final_iter << '\n'
                << "   lambda = " << l << '\n'
                << "   ||r||  = " << final_norm << '\n';
   }
<<<<<<< HEAD
   if (!converged && print_options.errors)
   {
      mfem::err << "SLBQP: No convergence!" << '\n';
=======
   if (!converged && print_options.warnings)
   {
      mfem::out << "SLBQP: No convergence!" << '\n';
>>>>>>> 9310e05a
   }
}

struct WeightMinHeap
{
   const std::vector<double> &w;
   std::vector<size_t> c;
   std::vector<int> loc;

   WeightMinHeap(const std::vector<double> &w_) : w(w_)
   {
      c.reserve(w.size());
      loc.resize(w.size());
      for (size_t i=0; i<w.size(); ++i) { push(i); }
   }

   size_t percolate_up(size_t pos, double val)
   {
      for (; pos > 0 && w[c[(pos-1)/2]] > val; pos = (pos-1)/2)
      {
         c[pos] = c[(pos-1)/2];
         loc[c[(pos-1)/2]] = pos;
      }
      return pos;
   }

   size_t percolate_down(size_t pos, double val)
   {
      while (2*pos+1 < c.size())
      {
         size_t left = 2*pos+1;
         size_t right = left+1;
         size_t tgt;
         if (right < c.size() && w[c[right]] < w[c[left]]) { tgt = right; }
         else { tgt = left; }
         if (w[c[tgt]] < val)
         {
            c[pos] = c[tgt];
            loc[c[tgt]] = pos;
            pos = tgt;
         }
         else
         {
            break;
         }
      }
      return pos;
   }

   void push(size_t i)
   {
      double val = w[i];
      c.push_back(0);
      size_t pos = c.size()-1;
      pos = percolate_up(pos, val);
      c[pos] = i;
      loc[i] = pos;
   }

   int pop()
   {
      size_t i = c[0];
      size_t j = c.back();
      c.pop_back();
      // Mark as removed
      loc[i] = -1;
      if (c.empty()) { return i; }
      double val = w[j];
      size_t pos = 0;
      pos = percolate_down(pos, val);
      c[pos] = j;
      loc[j] = pos;
      return i;
   }

   void update(size_t i)
   {
      size_t pos = loc[i];
      double val = w[i];
      pos = percolate_up(pos, val);
      pos = percolate_down(pos, val);
      c[pos] = i;
      loc[i] = pos;
   }

   bool picked(size_t i)
   {
      return loc[i] < 0;
   }
};

void MinimumDiscardedFillOrdering(SparseMatrix &C, Array<int> &p)
{
   int n = C.Width();
   // Scale rows by reciprocal of diagonal and take absolute value
   Vector D;
   C.GetDiag(D);
   int *I = C.GetI();
   int *J = C.GetJ();
   double *V = C.GetData();
   for (int i=0; i<n; ++i)
   {
      for (int j=I[i]; j<I[i+1]; ++j)
      {
         V[j] = abs(V[j]/D[i]);
      }
   }

   std::vector<double> w(n, 0.0);
   for (int k=0; k<n; ++k)
   {
      // Find all neighbors i of k
      for (int ii=I[k]; ii<I[k+1]; ++ii)
      {
         int i = J[ii];
         // Find value of (i,k)
         double C_ik = 0.0;
         for (int kk=I[i]; kk<I[i+1]; ++kk)
         {
            if (J[kk] == k)
            {
               C_ik = V[kk];
               break;
            }
         }
         for (int jj=I[k]; jj<I[k+1]; ++jj)
         {
            int j = J[jj];
            if (j == k) { continue; }
            double C_kj = V[jj];
            bool ij_exists = false;
            for (int jj2=I[i]; jj2<I[i+1]; ++jj2)
            {
               if (J[jj2] == j)
               {
                  ij_exists = true;
                  break;
               }
            }
            if (!ij_exists) { w[k] += pow(C_ik*C_kj,2); }
         }
      }
      w[k] = sqrt(w[k]);
   }

   WeightMinHeap w_heap(w);

   // Compute ordering
   p.SetSize(n);
   for (int ii=0; ii<n; ++ii)
   {
      int pi = w_heap.pop();
      p[ii] = pi;
      w[pi] = -1;
      for (int kk=I[pi]; kk<I[pi+1]; ++kk)
      {
         int k = J[kk];
         if (w_heap.picked(k)) { continue; }
         // Recompute weight
         w[k] = 0.0;
         // Find all neighbors i of k
         for (int ii2=I[k]; ii2<I[k+1]; ++ii2)
         {
            int i = J[ii2];
            if (w_heap.picked(i)) { continue; }
            // Find value of (i,k)
            double C_ik = 0.0;
            for (int kk2=I[i]; kk2<I[i+1]; ++kk2)
            {
               if (J[kk2] == k)
               {
                  C_ik = V[kk2];
                  break;
               }
            }
            for (int jj=I[k]; jj<I[k+1]; ++jj)
            {
               int j = J[jj];
               if (j == k || w_heap.picked(j)) { continue; }
               double C_kj = V[jj];
               bool ij_exists = false;
               for (int jj2=I[i]; jj2<I[i+1]; ++jj2)
               {
                  if (J[jj2] == j)
                  {
                     ij_exists = true;
                     break;
                  }
               }
               if (!ij_exists) { w[k] += pow(C_ik*C_kj,2); }
            }
         }
         w[k] = sqrt(w[k]);
         w_heap.update(k);
      }
   }
}

BlockILU::BlockILU(int block_size_,
                   Reordering reordering_,
                   int k_fill_)
   : Solver(0),
     block_size(block_size_),
     k_fill(k_fill_),
     reordering(reordering_)
{ }

BlockILU::BlockILU(const Operator &op,
                   int block_size_,
                   Reordering reordering_,
                   int k_fill_)
   : BlockILU(block_size_, reordering_, k_fill_)
{
   SetOperator(op);
}

void BlockILU::SetOperator(const Operator &op)
{
   const SparseMatrix *A = NULL;
#ifdef MFEM_USE_MPI
   const HypreParMatrix *A_par = dynamic_cast<const HypreParMatrix *>(&op);
   SparseMatrix A_par_diag;
   if (A_par != NULL)
   {
      A_par->GetDiag(A_par_diag);
      A = &A_par_diag;
   }
#endif
   if (A == NULL)
   {
      A = dynamic_cast<const SparseMatrix *>(&op);
      if (A == NULL)
      {
         MFEM_ABORT("BlockILU must be created with a SparseMatrix or HypreParMatrix");
      }
   }
   height = op.Height();
   width = op.Width();
   MFEM_ASSERT(A->Finalized(), "Matrix must be finalized.");
   CreateBlockPattern(*A);
   Factorize();
}

void BlockILU::CreateBlockPattern(const SparseMatrix &A)
{
   MFEM_VERIFY(k_fill == 0, "Only block ILU(0) is currently supported.");
   if (A.Height() % block_size != 0)
   {
      MFEM_ABORT("BlockILU: block size must evenly divide the matrix size");
   }

   int nrows = A.Height();
   const int *I = A.GetI();
   const int *J = A.GetJ();
   const double *V = A.GetData();
   int nnz = 0;
   int nblockrows = nrows / block_size;

   std::vector<std::set<int>> unique_block_cols(nblockrows);

   for (int iblock = 0; iblock < nblockrows; ++iblock)
   {
      for (int bi = 0; bi < block_size; ++bi)
      {
         int i = iblock * block_size + bi;
         for (int k = I[i]; k < I[i + 1]; ++k)
         {
            unique_block_cols[iblock].insert(J[k] / block_size);
         }
      }
      nnz += unique_block_cols[iblock].size();
   }

   if (reordering != Reordering::NONE)
   {
      SparseMatrix C(nblockrows, nblockrows);
      for (int iblock = 0; iblock < nblockrows; ++iblock)
      {
         for (int jblock : unique_block_cols[iblock])
         {
            for (int bi = 0; bi < block_size; ++bi)
            {
               int i = iblock * block_size + bi;
               for (int k = I[i]; k < I[i + 1]; ++k)
               {
                  int j = J[k];
                  if (j >= jblock * block_size && j < (jblock + 1) * block_size)
                  {
                     C.Add(iblock, jblock, V[k]*V[k]);
                  }
               }
            }
         }
      }
      C.Finalize(false);
      double *CV = C.GetData();
      for (int i=0; i<C.NumNonZeroElems(); ++i)
      {
         CV[i] = sqrt(CV[i]);
      }

      switch (reordering)
      {
         case Reordering::MINIMUM_DISCARDED_FILL:
            MinimumDiscardedFillOrdering(C, P);
            break;
         default:
            MFEM_ABORT("BlockILU: unknown reordering")
      }
   }
   else
   {
      // No reordering: permutation is identity
      P.SetSize(nblockrows);
      for (int i=0; i<nblockrows; ++i)
      {
         P[i] = i;
      }
   }

   // Compute inverse permutation
   Pinv.SetSize(nblockrows);
   for (int i=0; i<nblockrows; ++i)
   {
      Pinv[P[i]] = i;
   }

   // Permute columns
   std::vector<std::vector<int>> unique_block_cols_perminv(nblockrows);
   for (int i=0; i<nblockrows; ++i)
   {
      std::vector<int> &cols = unique_block_cols_perminv[i];
      for (int j : unique_block_cols[P[i]])
      {
         cols.push_back(Pinv[j]);
      }
      std::sort(cols.begin(), cols.end());
   }

   ID.SetSize(nblockrows);
   IB.SetSize(nblockrows + 1);
   IB[0] = 0;
   JB.SetSize(nnz);
   AB.SetSize(block_size, block_size, nnz);
   DB.SetSize(block_size, block_size, nblockrows);
   AB = 0.0;
   DB = 0.0;
   ipiv.SetSize(block_size*nblockrows);
   int counter = 0;

   for (int iblock = 0; iblock < nblockrows; ++iblock)
   {
      int iblock_perm = P[iblock];
      for (int jblock : unique_block_cols_perminv[iblock])
      {
         int jblock_perm = P[jblock];
         if (iblock == jblock)
         {
            ID[iblock] = counter;
         }
         JB[counter] = jblock;
         for (int bi = 0; bi < block_size; ++bi)
         {
            int i = iblock_perm*block_size + bi;
            for (int k = I[i]; k < I[i + 1]; ++k)
            {
               int j = J[k];
               if (j >= jblock_perm*block_size && j < (jblock_perm + 1)*block_size)
               {
                  int bj = j - jblock_perm*block_size;
                  double val = V[k];
                  AB(bi, bj, counter) = val;
                  // Extract the diagonal
                  if (iblock == jblock)
                  {
                     DB(bi, bj, iblock) = val;
                  }
               }
            }
         }
         ++counter;
      }
      IB[iblock + 1] = counter;
   }
}

void BlockILU::Factorize()
{
   int nblockrows = Height()/block_size;

   // Precompute LU factorization of diagonal blocks
   for (int i=0; i<nblockrows; ++i)
   {
      LUFactors factorization(DB.GetData(i), &ipiv[i*block_size]);
      factorization.Factor(block_size);
   }

   // Note: we use UseExternalData to extract submatrices from the tensor AB
   // instead of the DenseTensor call operator, because the call operator does
   // not allow for two simultaneous submatrix views into the same tensor
   DenseMatrix A_ik, A_ij, A_kj;
   // Loop over block rows (starting with second block row)
   for (int i=1; i<nblockrows; ++i)
   {
      // Find all nonzeros to the left of the diagonal in row i
      for (int kk=IB[i]; kk<IB[i+1]; ++kk)
      {
         int k = JB[kk];
         // Make sure we're still to the left of the diagonal
         if (k == i) { break; }
         if (k > i)
         {
            MFEM_ABORT("Matrix must be sorted with nonzero diagonal");
         }
         LUFactors A_kk_inv(DB.GetData(k), &ipiv[k*block_size]);
         A_ik.UseExternalData(&AB(0,0,kk), block_size, block_size);
         // A_ik = A_ik * A_kk^{-1}
         A_kk_inv.RightSolve(block_size, block_size, A_ik.GetData());
         // Modify everything to the right of k in row i
         for (int jj=kk+1; jj<IB[i+1]; ++jj)
         {
            int j = JB[jj];
            if (j <= k) { continue; } // Superfluous because JB is sorted?
            A_ij.UseExternalData(&AB(0,0,jj), block_size, block_size);
            for (int ll=IB[k]; ll<IB[k+1]; ++ll)
            {
               int l = JB[ll];
               if (l == j)
               {
                  A_kj.UseExternalData(&AB(0,0,ll), block_size, block_size);
                  // A_ij = A_ij - A_ik*A_kj;
                  AddMult_a(-1.0, A_ik, A_kj, A_ij);
                  // If we need to, update diagonal factorization
                  if (j == i)
                  {
                     DB(i) = A_ij;
                     LUFactors factorization(DB.GetData(i), &ipiv[i*block_size]);
                     factorization.Factor(block_size);
                  }
                  break;
               }
            }
         }
      }
   }
}

void BlockILU::Mult(const Vector &b, Vector &x) const
{
   MFEM_ASSERT(height > 0, "BlockILU(0) preconditioner is not constructed");
   int nblockrows = Height()/block_size;
   y.SetSize(Height());

   DenseMatrix B;
   Vector yi, yj, xi, xj;
   Vector tmp(block_size);
   // Forward substitute to solve Ly = b
   // Implicitly, L has identity on the diagonal
   y = 0.0;
   for (int i=0; i<nblockrows; ++i)
   {
      yi.SetDataAndSize(&y[i*block_size], block_size);
      for (int ib=0; ib<block_size; ++ib)
      {
         yi[ib] = b[ib + P[i]*block_size];
      }
      for (int k=IB[i]; k<ID[i]; ++k)
      {
         int j = JB[k];
         const DenseMatrix &L_ij = AB(k);
         yj.SetDataAndSize(&y[j*block_size], block_size);
         // y_i = y_i - L_ij*y_j
         L_ij.AddMult_a(-1.0, yj, yi);
      }
   }
   // Backward substitution to solve Ux = y
   for (int i=nblockrows-1; i >= 0; --i)
   {
      xi.SetDataAndSize(&x[P[i]*block_size], block_size);
      for (int ib=0; ib<block_size; ++ib)
      {
         xi[ib] = y[ib + i*block_size];
      }
      for (int k=ID[i]+1; k<IB[i+1]; ++k)
      {
         int j = JB[k];
         const DenseMatrix &U_ij = AB(k);
         xj.SetDataAndSize(&x[P[j]*block_size], block_size);
         // x_i = x_i - U_ij*x_j
         U_ij.AddMult_a(-1.0, xj, xi);
      }
      LUFactors A_ii_inv(&DB(0,0,i), &ipiv[i*block_size]);
      // x_i = D_ii^{-1} x_i
      A_ii_inv.Solve(block_size, 1, xi);
   }
}


void ResidualBCMonitor::MonitorResidual(
   int it, double norm, const Vector &r, bool final)
{
   if (!ess_dofs_list) { return; }

   double bc_norm_squared = 0.0;
   r.HostRead();
   ess_dofs_list->HostRead();
   for (int i = 0; i < ess_dofs_list->Size(); i++)
   {
      const double r_entry = r((*ess_dofs_list)[i]);
      bc_norm_squared += r_entry*r_entry;
   }
   bool print = true;
#ifdef MFEM_USE_MPI
   MPI_Comm comm = iter_solver->GetComm();
   if (comm != MPI_COMM_NULL)
   {
      double glob_bc_norm_squared = 0.0;
      MPI_Reduce(&bc_norm_squared, &glob_bc_norm_squared, 1, MPI_DOUBLE,
                 MPI_SUM, 0, comm);
      bc_norm_squared = glob_bc_norm_squared;
      int rank;
      MPI_Comm_rank(comm, &rank);
      print = (rank == 0);
   }
#endif
   if ((it == 0 || final || bc_norm_squared > 0.0) && print)
   {
      mfem::out << "      ResidualBCMonitor : b.c. residual norm = "
                << sqrt(bc_norm_squared) << endl;
   }
}


#ifdef MFEM_USE_SUITESPARSE

void UMFPackSolver::Init()
{
   mat = NULL;
   Numeric = NULL;
   AI = AJ = NULL;
   if (!use_long_ints)
   {
      umfpack_di_defaults(Control);
   }
   else
   {
      umfpack_dl_defaults(Control);
   }
}

void UMFPackSolver::SetOperator(const Operator &op)
{
   void *Symbolic;

   if (Numeric)
   {
      if (!use_long_ints)
      {
         umfpack_di_free_numeric(&Numeric);
      }
      else
      {
         umfpack_dl_free_numeric(&Numeric);
      }
   }

   mat = const_cast<SparseMatrix *>(dynamic_cast<const SparseMatrix *>(&op));
   MFEM_VERIFY(mat, "not a SparseMatrix");

   // UMFPack requires that the column-indices in mat corresponding to each
   // row be sorted.
   // Generally, this will modify the ordering of the entries of mat.
   mat->SortColumnIndices();

   height = mat->Height();
   width = mat->Width();
   MFEM_VERIFY(width == height, "not a square matrix");

   const int * Ap = mat->HostReadI();
   const int * Ai = mat->HostReadJ();
   const double * Ax = mat->HostReadData();

   if (!use_long_ints)
   {
      int status = umfpack_di_symbolic(width, width, Ap, Ai, Ax, &Symbolic,
                                       Control, Info);
      if (status < 0)
      {
         umfpack_di_report_info(Control, Info);
         umfpack_di_report_status(Control, status);
         mfem_error("UMFPackSolver::SetOperator :"
                    " umfpack_di_symbolic() failed!");
      }

      status = umfpack_di_numeric(Ap, Ai, Ax, Symbolic, &Numeric,
                                  Control, Info);
      if (status < 0)
      {
         umfpack_di_report_info(Control, Info);
         umfpack_di_report_status(Control, status);
         mfem_error("UMFPackSolver::SetOperator :"
                    " umfpack_di_numeric() failed!");
      }
      umfpack_di_free_symbolic(&Symbolic);
   }
   else
   {
      SuiteSparse_long status;

      delete [] AJ;
      delete [] AI;
      AI = new SuiteSparse_long[width + 1];
      AJ = new SuiteSparse_long[Ap[width]];
      for (int i = 0; i <= width; i++)
      {
         AI[i] = (SuiteSparse_long)(Ap[i]);
      }
      for (int i = 0; i < Ap[width]; i++)
      {
         AJ[i] = (SuiteSparse_long)(Ai[i]);
      }

      status = umfpack_dl_symbolic(width, width, AI, AJ, Ax, &Symbolic,
                                   Control, Info);
      if (status < 0)
      {
         umfpack_dl_report_info(Control, Info);
         umfpack_dl_report_status(Control, status);
         mfem_error("UMFPackSolver::SetOperator :"
                    " umfpack_dl_symbolic() failed!");
      }

      status = umfpack_dl_numeric(AI, AJ, Ax, Symbolic, &Numeric,
                                  Control, Info);
      if (status < 0)
      {
         umfpack_dl_report_info(Control, Info);
         umfpack_dl_report_status(Control, status);
         mfem_error("UMFPackSolver::SetOperator :"
                    " umfpack_dl_numeric() failed!");
      }
      umfpack_dl_free_symbolic(&Symbolic);
   }
}

void UMFPackSolver::Mult(const Vector &b, Vector &x) const
{
   if (mat == NULL)
      mfem_error("UMFPackSolver::Mult : matrix is not set!"
                 " Call SetOperator first!");
   b.HostRead();
   x.HostReadWrite();
   if (!use_long_ints)
   {
      int status =
         umfpack_di_solve(UMFPACK_At, mat->HostReadI(), mat->HostReadJ(),
                          mat->HostReadData(), x, b, Numeric, Control, Info);
      umfpack_di_report_info(Control, Info);
      if (status < 0)
      {
         umfpack_di_report_status(Control, status);
         mfem_error("UMFPackSolver::Mult : umfpack_di_solve() failed!");
      }
   }
   else
   {
      SuiteSparse_long status =
         umfpack_dl_solve(UMFPACK_At, AI, AJ, mat->HostReadData(), x, b,
                          Numeric, Control, Info);
      umfpack_dl_report_info(Control, Info);
      if (status < 0)
      {
         umfpack_dl_report_status(Control, status);
         mfem_error("UMFPackSolver::Mult : umfpack_dl_solve() failed!");
      }
   }
}

void UMFPackSolver::MultTranspose(const Vector &b, Vector &x) const
{
   if (mat == NULL)
      mfem_error("UMFPackSolver::MultTranspose : matrix is not set!"
                 " Call SetOperator first!");
   b.HostRead();
   x.HostReadWrite();
   if (!use_long_ints)
   {
      int status =
         umfpack_di_solve(UMFPACK_A, mat->HostReadI(), mat->HostReadJ(),
                          mat->HostReadData(), x, b, Numeric, Control, Info);
      umfpack_di_report_info(Control, Info);
      if (status < 0)
      {
         umfpack_di_report_status(Control, status);
         mfem_error("UMFPackSolver::MultTranspose :"
                    " umfpack_di_solve() failed!");
      }
   }
   else
   {
      SuiteSparse_long status =
         umfpack_dl_solve(UMFPACK_A, AI, AJ, mat->HostReadData(), x, b,
                          Numeric, Control, Info);
      umfpack_dl_report_info(Control, Info);
      if (status < 0)
      {
         umfpack_dl_report_status(Control, status);
         mfem_error("UMFPackSolver::MultTranspose :"
                    " umfpack_dl_solve() failed!");
      }
   }
}

UMFPackSolver::~UMFPackSolver()
{
   delete [] AJ;
   delete [] AI;
   if (Numeric)
   {
      if (!use_long_ints)
      {
         umfpack_di_free_numeric(&Numeric);
      }
      else
      {
         umfpack_dl_free_numeric(&Numeric);
      }
   }
}

void KLUSolver::Init()
{
   klu_defaults(&Common);
}

void KLUSolver::SetOperator(const Operator &op)
{
   if (Numeric)
   {
      MFEM_ASSERT(Symbolic != 0,
                  "Had Numeric pointer in KLU, but not Symbolic");
      klu_free_symbolic(&Symbolic, &Common);
      Symbolic = 0;
      klu_free_numeric(&Numeric, &Common);
      Numeric = 0;
   }

   mat = const_cast<SparseMatrix *>(dynamic_cast<const SparseMatrix *>(&op));
   MFEM_VERIFY(mat != NULL, "not a SparseMatrix");

   // KLU requires that the column-indices in mat corresponding to each row be
   // sorted.  Generally, this will modify the ordering of the entries of mat.
   mat->SortColumnIndices();

   height = mat->Height();
   width = mat->Width();
   MFEM_VERIFY(width == height, "not a square matrix");

   int * Ap = mat->GetI();
   int * Ai = mat->GetJ();
   double * Ax = mat->GetData();

   Symbolic = klu_analyze( height, Ap, Ai, &Common);
   Numeric = klu_factor(Ap, Ai, Ax, Symbolic, &Common);
}

void KLUSolver::Mult(const Vector &b, Vector &x) const
{
   MFEM_VERIFY(mat != NULL,
               "KLUSolver::Mult : matrix is not set!  Call SetOperator first!");

   int n = mat->Height();
   int numRhs = 1;
   // Copy B into X, so we can pass it in and overwrite it.
   x = b;
   // Solve the transpose, since KLU thinks the matrix is compressed column
   // format.
   klu_tsolve( Symbolic, Numeric, n, numRhs, x.GetData(), &Common);
}

void KLUSolver::MultTranspose(const Vector &b, Vector &x) const
{
   MFEM_VERIFY(mat != NULL,
               "KLUSolver::Mult : matrix is not set!  Call SetOperator first!");

   int n = mat->Height();
   int numRhs = 1;
   // Copy B into X, so we can pass it in and overwrite it.
   x = b;
   // Solve the regular matrix, not the transpose, since KLU thinks the matrix
   // is compressed column format.
   klu_solve( Symbolic, Numeric, n, numRhs, x.GetData(), &Common);
}

KLUSolver::~KLUSolver()
{
   klu_free_symbolic (&Symbolic, &Common) ;
   klu_free_numeric (&Numeric, &Common) ;
   Symbolic = 0;
   Numeric = 0;
}

#endif // MFEM_USE_SUITESPARSE

DirectSubBlockSolver::DirectSubBlockSolver(const SparseMatrix &A,
                                           const SparseMatrix &block_dof_)
   : Solver(A.NumRows()), block_dof(const_cast<SparseMatrix&>(block_dof_)),
     block_solvers(new DenseMatrixInverse[block_dof.NumRows()])
{
   DenseMatrix sub_A;
   for (int i = 0; i < block_dof.NumRows(); ++i)
   {
      local_dofs.MakeRef(block_dof.GetRowColumns(i), block_dof.RowSize(i));
      sub_A.SetSize(local_dofs.Size());
      A.GetSubMatrix(local_dofs, local_dofs, sub_A);
      block_solvers[i].SetOperator(sub_A);
   }
}

void DirectSubBlockSolver::Mult(const Vector &x, Vector &y) const
{
   y.SetSize(x.Size());
   y = 0.0;

   for (int i = 0; i < block_dof.NumRows(); ++i)
   {
      local_dofs.MakeRef(block_dof.GetRowColumns(i), block_dof.RowSize(i));
      x.GetSubVector(local_dofs, sub_rhs);
      sub_sol.SetSize(local_dofs.Size());
      block_solvers[i].Mult(sub_rhs, sub_sol);
      y.AddElementVector(local_dofs, sub_sol);
   }
}

void ProductSolver::Mult(const Vector & x, Vector & y) const
{
   y.SetSize(x.Size());
   y = 0.0;
   S0->Mult(x, y);

   Vector z(x.Size());
   z = 0.0;
   A->Mult(y, z);
   add(-1.0, z, 1.0, x, z); // z = (I - A * S0) x

   Vector S1z(x.Size());
   S1z = 0.0;
   S1->Mult(z, S1z);
   y += S1z;
}

void ProductSolver::MultTranspose(const Vector & x, Vector & y) const
{
   y.SetSize(x.Size());
   y = 0.0;
   S1->MultTranspose(x, y);

   Vector z(x.Size());
   z = 0.0;
   A->MultTranspose(y, z);
   add(-1.0, z, 1.0, x, z); // z = (I - A^T * S1^T) x

   Vector S0Tz(x.Size());
   S0Tz = 0.0;
   S0->MultTranspose(z, S0Tz);
   y += S0Tz;
}

#ifdef MFEM_USE_MPI
AuxSpaceSmoother::AuxSpaceSmoother(const HypreParMatrix &op,
                                   HypreParMatrix *aux_map,
                                   bool op_is_symmetric,
                                   bool own_aux_map)
   : Solver(op.NumRows()), aux_map_(aux_map, own_aux_map)
{
   aux_system_.Reset(RAP(&op, aux_map));
   aux_system_.As<HypreParMatrix>()->EliminateZeroRows();
   aux_smoother_.Reset(new HypreSmoother(*aux_system_.As<HypreParMatrix>()));
   aux_smoother_.As<HypreSmoother>()->SetOperatorSymmetry(op_is_symmetric);
}

void AuxSpaceSmoother::Mult(const Vector &x, Vector &y, bool transpose) const
{
   Vector aux_rhs(aux_map_->NumCols());
   aux_map_->MultTranspose(x, aux_rhs);

   Vector aux_sol(aux_rhs.Size());
   if (transpose)
   {
      aux_smoother_->MultTranspose(aux_rhs, aux_sol);
   }
   else
   {
      aux_smoother_->Mult(aux_rhs, aux_sol);
   }

   y.SetSize(aux_map_->NumRows());
   aux_map_->Mult(aux_sol, y);
}
#endif // MFEM_USE_MPI

}<|MERGE_RESOLUTION|>--- conflicted
+++ resolved
@@ -25,23 +25,9 @@
 
 using namespace std;
 
-// At the time of writing this, setting the print level by integer has been
-// marked legacy. However, to ensure a reasonable level of backwards
-// compatibility, the integer-based legacy print level is synchronized with
-// the new class-based approach, requiring some legacy code to be used
-// internally. Therefore the warning of using legacy is silenced in parts
-// of this file.
-//
-// Silence the depracation warning for 'IterativeSolver::print_level'.
-MFEM_DISABLE_WARNING_PUSH
-MFEM_DISABLE_WARNING_DEPRECATED
-// Stop Doxygen from treating the above macros as part of the next definition.
-namespace internal { }
-
 IterativeSolver::IterativeSolver()
    : Solver(0, true)
 {
-   MFEM_DISABLE_WARNING_POP;
    oper = NULL;
    prec = NULL;
    max_iter = 10;
@@ -53,19 +39,9 @@
 
 #ifdef MFEM_USE_MPI
 
-<<<<<<< HEAD
-// Silence the depracation warning for 'IterativeSolver::print_level'.
-MFEM_DISABLE_WARNING_PUSH
-MFEM_DISABLE_WARNING_DEPRECATED
-// Stop Doxygen from treating the above macros as part of the next definition.
-namespace internal { }
-
-=======
->>>>>>> 9310e05a
 IterativeSolver::IterativeSolver(MPI_Comm comm_)
    : Solver(0, true)
 {
-   MFEM_DISABLE_WARNING_POP;
    oper = NULL;
    prec = NULL;
    max_iter = 10;
@@ -109,16 +85,8 @@
       }
    }
 #endif
-<<<<<<< HEAD
-   // Silence the depracation warning for 'print_level'.
-   MFEM_DISABLE_WARNING_PUSH;
-   MFEM_DISABLE_WARNING_DEPRECATED;
+
    print_level = print_level_;
-   MFEM_DISABLE_WARNING_POP;
-=======
-
-   print_level = print_level_;
->>>>>>> 9310e05a
 }
 
 void IterativeSolver::SetPrintLevel(PrintLevel options)
@@ -139,16 +107,8 @@
       }
    }
 #endif
-<<<<<<< HEAD
-   // Silence the depracation warning for 'print_level'.
-   MFEM_DISABLE_WARNING_PUSH;
-   MFEM_DISABLE_WARNING_DEPRECATED;
+
    print_level = derived_print_level;
-   MFEM_DISABLE_WARNING_POP;
-=======
-
-   print_level = derived_print_level;
->>>>>>> 9310e05a
 }
 
 IterativeSolver::PrintLevel IterativeSolver::FromLegacyPrintLevel(
@@ -692,26 +652,16 @@
       if (done) { break; }
    }
 
-<<<<<<< HEAD
-   if (print_options.summary || (print_options.errors && !converged))
-=======
    if (print_options.summary || (print_options.warnings && !converged))
->>>>>>> 9310e05a
    {
       const auto rf = pow (nom/nom0, 1.0/final_iter);
       mfem::out << "SLI: Number of iterations: " << final_iter << '\n'
                 << "Conv. rate: " << cf << '\n'
                 << "Average reduction factor: "<< rf << '\n';
    }
-<<<<<<< HEAD
-   if (print_options.errors && !converged)
-   {
-      mfem::err << "SLI: No convergence!" << '\n';
-=======
    if (print_options.warnings && !converged)
    {
       mfem::out << "SLI: No convergence!" << '\n';
->>>>>>> 9310e05a
    }
 
    final_norm = nom;
@@ -915,9 +865,8 @@
    {
       mfem::out << "   Iteration : " << setw(3) << final_iter << "  (B r, r) = "
                 << betanom << '\n';
-<<<<<<< HEAD
-   }
-   if (print_options.summary || (print_options.errors && !converged))
+   }
+   if (print_options.summary || (print_options.warnings && !converged))
    {
       mfem::out << "PCG: Number of iterations: " << final_iter << '\n';
    }
@@ -927,25 +876,9 @@
       const auto arf = pow (betanom/nom0, 0.5/final_iter);
       mfem::out << "Average reduction factor = " << arf << '\n';
    }
-   if (print_options.errors && !converged)
-   {
-      mfem::err << "PCG: No convergence!" << '\n';
-=======
-   }
-   if (print_options.summary || (print_options.warnings && !converged))
-   {
-      mfem::out << "PCG: Number of iterations: " << final_iter << '\n';
-   }
-   if (print_options.summary || print_options.iterations ||
-       print_options.first_and_last)
-   {
-      const auto arf = pow (betanom/nom0, 0.5/final_iter);
-      mfem::out << "Average reduction factor = " << arf << '\n';
-   }
    if (print_options.warnings && !converged)
    {
       mfem::out << "PCG: No convergence!" << '\n';
->>>>>>> 9310e05a
    }
 
    final_norm = sqrt(betanom);
@@ -1206,21 +1139,13 @@
                 << "   Iteration : " << setw(3) << final_iter
                 << "  ||B r|| = " << resid << '\n';
    }
-<<<<<<< HEAD
-   if (print_options.summary || (print_options.errors && !converged))
+   if (print_options.summary || (print_options.warnings && !converged))
    {
       mfem::out << "GMRES: Number of iterations: " << final_iter << '\n';
    }
-   if (print_options.errors && !converged)
-=======
-   if (print_options.summary || (print_options.warnings && !converged))
-   {
-      mfem::out << "GMRES: Number of iterations: " << final_iter << '\n';
-   }
    if (print_options.warnings && !converged)
->>>>>>> 9310e05a
-   {
-      mfem::err << "GMRES: No convergence!\n";
+   {
+      mfem::out << "GMRES: No convergence!\n";
    }
 
    Monitor(final_iter, final_norm, r, x, true);
@@ -1396,23 +1321,13 @@
                 << "   Iteration : " << setw(3) << j-1
                 << "  || r || = " << resid << endl;
    }
-<<<<<<< HEAD
-   if (print_options.summary || (print_options.errors && !converged))
+   if (print_options.summary || (print_options.warnings && !converged))
    {
       mfem::out << "FGMRES: Number of iterations: " << j-1 << '\n';
    }
-   if (print_options.errors && !converged)
-   {
-      mfem::err << "FGMRES: No convergence!\n";
-=======
-   if (print_options.summary || (print_options.warnings && !converged))
-   {
-      mfem::out << "FGMRES: Number of iterations: " << j-1 << '\n';
-   }
    if (print_options.warnings && !converged)
    {
       mfem::out << "FGMRES: No convergence!\n";
->>>>>>> 9310e05a
    }
 }
 
@@ -1512,23 +1427,13 @@
          final_norm = resid;
          final_iter = i;
          converged = false;
-<<<<<<< HEAD
-         if (print_options.summary || (print_options.errors && !converged))
+         if (print_options.summary || (print_options.warnings && !converged))
          {
             mfem::out << "BiCGStab: Number of iterations: " << final_iter << '\n';
          }
-         if (print_options.errors)
-         {
-            mfem::err << "BiCGStab: No convergence!\n";
-=======
-         if (print_options.summary || (print_options.warnings && !converged))
-         {
-            mfem::out << "BiCGStab: Number of iterations: " << final_iter << '\n';
-         }
          if (print_options.warnings)
          {
             mfem::out << "BiCGStab: No convergence!\n";
->>>>>>> 9310e05a
          }
          return;
       }
@@ -1566,11 +1471,7 @@
          final_norm = resid;
          final_iter = i;
          converged = true;
-<<<<<<< HEAD
-         if (print_options.summary || (print_options.errors && !converged))
-=======
          if (print_options.summary || (print_options.warnings && !converged))
->>>>>>> 9310e05a
          {
             mfem::out << "BiCGStab: Number of iterations: " << final_iter << '\n';
          }
@@ -1614,11 +1515,7 @@
             mfem::out << "   Iteration : " << setw(3) << i
                       << "   ||r|| = " << resid << '\n';
          }
-<<<<<<< HEAD
-         if (print_options.summary || (print_options.errors && !converged))
-=======
          if (print_options.summary || (print_options.warnings && !converged))
->>>>>>> 9310e05a
          {
             mfem::out << "BiCGStab: Number of iterations: " << final_iter << '\n';
          }
@@ -1634,23 +1531,13 @@
             mfem::out << "   Iteration : " << setw(3) << i
                       << "   ||r|| = " << resid << '\n';
          }
-<<<<<<< HEAD
-         if (print_options.summary || (print_options.errors && !converged))
+         if (print_options.summary || (print_options.warnings && !converged))
          {
             mfem::out << "BiCGStab: Number of iterations: " << final_iter << '\n';
          }
-         if (print_options.errors)
-         {
-            mfem::err << "BiCGStab: No convergence!\n";
-=======
-         if (print_options.summary || (print_options.warnings && !converged))
-         {
-            mfem::out << "BiCGStab: Number of iterations: " << final_iter << '\n';
-         }
          if (print_options.warnings)
          {
             mfem::out << "BiCGStab: No convergence!\n";
->>>>>>> 9310e05a
          }
          return;
       }
@@ -1665,23 +1552,13 @@
       mfem::out << "   Iteration : " << setw(3) << final_iter
                 << "   ||r|| = " << resid << '\n';
    }
-<<<<<<< HEAD
-   if (print_options.summary || (print_options.errors && !converged))
+   if (print_options.summary || (print_options.warnings && !converged))
    {
       mfem::out << "BiCGStab: Number of iterations: " << final_iter << '\n';
    }
-   if (print_options.errors)
-   {
-      mfem::err << "BiCGStab: No convergence!\n";
-=======
-   if (print_options.summary || (print_options.warnings && !converged))
-   {
-      mfem::out << "BiCGStab: Number of iterations: " << final_iter << '\n';
-   }
    if (print_options.warnings)
    {
       mfem::out << "BiCGStab: No convergence!\n";
->>>>>>> 9310e05a
    }
 }
 
@@ -1859,11 +1736,7 @@
                 << fabs(eta) << '\n';
    }
 
-<<<<<<< HEAD
-   if (print_options.summary || (!converged && print_options.errors))
-=======
    if (print_options.summary || (!converged && print_options.warnings))
->>>>>>> 9310e05a
    {
       mfem::out << "MINRES: Number of iterations: " << setw(3) << final_iter << '\n';
    }
@@ -1883,13 +1756,9 @@
    //              << "   ||r||_B = " << eta << " (re-computed)" << '\n';
    // }
 
-<<<<<<< HEAD
-   if (!converged && (print_options.errors))
-=======
    if (!converged && (print_options.warnings))
->>>>>>> 9310e05a
-   {
-      mfem::err << "MINRES: No convergence!\n";
+   {
+      mfem::out << "MINRES: No convergence!\n";
    }
 }
 
@@ -2028,21 +1897,13 @@
    final_iter = it;
    final_norm = norm;
 
-<<<<<<< HEAD
-   if (print_options.summary || (!converged && print_options.errors) ||
-=======
    if (print_options.summary || (!converged && print_options.warnings) ||
->>>>>>> 9310e05a
        print_options.first_and_last)
    {
       mfem::out << "Newton: Number of iterations: " << final_iter << '\n'
                 << "   ||r|| = " << final_norm << '\n';
    }
-<<<<<<< HEAD
-   if (print_options.summary || (!converged && print_options.errors))
-=======
    if (print_options.summary || (!converged && print_options.warnings))
->>>>>>> 9310e05a
    {
       mfem::out << "Newton: No convergence!\n";
    }
@@ -2267,21 +2128,13 @@
    final_iter = it;
    final_norm = norm;
 
-<<<<<<< HEAD
-   if (print_options.summary || (!converged && print_options.errors) ||
-=======
    if (print_options.summary || (!converged && print_options.warnings) ||
->>>>>>> 9310e05a
        print_options.first_and_last)
    {
       mfem::out << "LBFGS: Number of iterations: " << final_iter << '\n'
                 << "   ||r|| = " << final_norm << '\n';
    }
-<<<<<<< HEAD
-   if (print_options.summary || (!converged && print_options.errors))
-=======
    if (print_options.summary || (!converged && print_options.warnings))
->>>>>>> 9310e05a
    {
       mfem::out << "LBFGS: No convergence!\n";
    }
@@ -2677,26 +2530,16 @@
    final_iter = nclip;
    final_norm = r;
 
-<<<<<<< HEAD
-   if (print_options.summary || (!converged && print_options.errors) ||
-=======
    if (print_options.summary || (!converged && print_options.warnings) ||
->>>>>>> 9310e05a
        print_options.first_and_last)
    {
       mfem::out << "SLBQP: Number of iterations: " << final_iter << '\n'
                 << "   lambda = " << l << '\n'
                 << "   ||r||  = " << final_norm << '\n';
    }
-<<<<<<< HEAD
-   if (!converged && print_options.errors)
-   {
-      mfem::err << "SLBQP: No convergence!" << '\n';
-=======
    if (!converged && print_options.warnings)
    {
       mfem::out << "SLBQP: No convergence!" << '\n';
->>>>>>> 9310e05a
    }
 }
 
