--- conflicted
+++ resolved
@@ -2867,15 +2867,9 @@
       {
          for (int j = 0; j < pm.points[i].dim; j++)
          {
-<<<<<<< HEAD
-            // mix the doubles by adding their binary representations
-            // many times over (note: 31 is 11111 in binary)
-            real_t coord = pm.points[i].coord[j];
-=======
             // mix the doubles by adding their binary representations many times
             // over (note: 31 is 11111 in binary)
-            double coord = pm.points[i].coord[j];
->>>>>>> d5aa18f7
+            real_t coord = pm.points[i].coord[j];
             hash = 31*hash + *((std::uint64_t*) &coord);
          }
       }
