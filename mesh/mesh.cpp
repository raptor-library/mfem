--- conflicted
+++ resolved
@@ -3851,30 +3851,18 @@
 
 Mesh::Mesh(Mesh *orig_mesh, int ref_factor, int ref_type)
 {
-<<<<<<< HEAD
    MakeRefined_(*orig_mesh, ref_factor, ref_type);
 }
 
 void Mesh::MakeRefined_(Mesh &orig_mesh, int ref_factor, int ref_type)
 {
-   Dim = orig_mesh.Dimension();
    MFEM_VERIFY(ref_factor >= 1, "the refinement factor must be >= 1");
    MFEM_VERIFY(ref_type == BasisType::ClosedUniform ||
                ref_type == BasisType::GaussLobatto, "invalid refinement type");
-   MFEM_VERIFY(Dim == 1 || Dim == 2 || Dim == 3,
-               "only implemented for Segment, Quadrilateral and Hexahedron "
-               "elements in 1D/2D/3D");
-   MFEM_VERIFY(orig_mesh.GetNumGeometries(Dim) <= 1,
-               "meshes with mixed elements are not supported");
-=======
-   MFEM_VERIFY(ref_factor >= 1, "the refinement factor must be >= 1");
-   MFEM_VERIFY(ref_type == BasisType::ClosedUniform ||
-               ref_type == BasisType::GaussLobatto, "invalid refinement type");
 
    SetEmpty();
    Dim = orig_mesh->Dimension();
    spaceDim = orig_mesh->SpaceDimension();
->>>>>>> b0770915
 
    // Construct a scalar H1 FE space of order ref_factor and use its dofs as
    // the indices of the new, refined vertices.
@@ -3882,14 +3870,6 @@
    FiniteElementSpace rfes(&orig_mesh, &rfec);
 
    int r_num_vert = rfes.GetNDofs();
-<<<<<<< HEAD
-   int r_num_elem = orig_mesh.GetNE() * r_elem_factor;
-   int r_num_bndr = orig_mesh.GetNBE() * r_bndr_factor;
-
-   InitMesh(Dim, orig_mesh.SpaceDimension(), r_num_vert, r_num_elem,
-            r_num_bndr);
-=======
->>>>>>> b0770915
 
    // Set the number of vertices, set the actual coordinates later
    vertices.SetSize(r_num_vert);
@@ -3936,16 +3916,8 @@
 
    if (orig_mesh.GetNodes())
    {
-<<<<<<< HEAD
-      L2_FECollection fec_dg(1, Dim, BasisType::GaussLobatto);
-      FiniteElementSpace fes_dg(this, &fec_dg, spaceDim, 1);
-      GridFunction nodes_dg(&fes_dg, node_coordinates.Data());
-      bool discont = orig_mesh.GetNodalFESpace()->IsDGSpace();
-      Ordering::Type dof_ordering = orig_mesh.GetNodalFESpace()->GetOrdering();
-=======
       bool discont = orig_mesh->GetNodalFESpace()->IsDGSpace();
       Ordering::Type dof_ordering = orig_mesh->GetNodalFESpace()->GetOrdering();
->>>>>>> b0770915
       SetCurvature(1, discont, spaceDim, dof_ordering);
       FiniteElementSpace *nodal_fes = Nodes->FESpace();
       const FiniteElementCollection *nodal_fec = nodal_fes->FEColl();
@@ -4018,20 +3990,12 @@
 
    // Setup the data for the coarse-fine refinement transformations
    CoarseFineTr.embeddings.SetSize(GetNE());
-<<<<<<< HEAD
-   if (orig_mesh.GetNE() > 0)
-   {
-      const int el = 0;
-      Geometry::Type geom = orig_mesh.GetElementBaseGeometry(el);
-      CoarseFineTr.point_matrices[geom].SetSize(Dim, max_nv, r_elem_factor);
-=======
    Array<Geometry::Type> geoms;
    GetGeometries(Dim, geoms);
    for (int ig=0; ig<geoms.Size(); ++ig)
    {
       Geometry::Type geom = geoms[ig];
       RefinedGeometry &RG = *refiner.Refine(geom, ref_factor);
->>>>>>> b0770915
       int nvert = Geometry::NumVerts[geom];
       int nref_el = RG.RefGeoms.Size()/nvert;
       CoarseFineTr.point_matrices[geom].SetSize(Dim, nvert, nref_el);
