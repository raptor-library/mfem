--- conflicted
+++ resolved
@@ -48,11 +48,7 @@
    shared_planars.SetSize(pmesh.shared_planars.Size());
    for (int i = 0; i < shared_planars.Size(); i++)
    {
-<<<<<<< HEAD
-	   shared_planars[i] = pmesh.shared_planars[i]->Duplicate(this);
-=======
       shared_planars[i] = pmesh.shared_planars[i]->Duplicate(this);
->>>>>>> e8d880f9
    }
 
    // Duplicate the shared_faces
@@ -208,11 +204,7 @@
       if (partitioning[i] == MyRank)
       {
          elements[element_counter] = mesh.GetElement(i)->Duplicate(this);
-<<<<<<< HEAD
-         if(Dim==4) swappedElements[element_counter] = mesh.getSwappedElementInfo(i);
-=======
          if (Dim==4) { swappedElements[element_counter] = mesh.getSwappedElementInfo(i); }
->>>>>>> e8d880f9
          int *v = elements[element_counter]->GetVertices();
          int nv = elements[element_counter]->GetNVertices();
          for (j = 0; j < nv; j++)
@@ -359,35 +351,22 @@
    STable4D *faces_tbl_4d = NULL;
    if (Dim == 3)
    {
-	   faces_tbl = GetElementToFaceTable(1);
+      faces_tbl = GetElementToFaceTable(1);
    }
    else if (Dim == 4)
    {
-<<<<<<< HEAD
-	   faces_tbl_4d = GetElementToFaceTable4D(1);
-   }
-   else NumOfFaces = 0;
-=======
       faces_tbl_4d = GetElementToFaceTable4D(1);
    }
    else { NumOfFaces = 0; }
->>>>>>> e8d880f9
    GenerateFaces();
 
    NumOfPlanars = 0;
    el_to_planar = NULL;
    STable3D *planar_tbl = NULL;
-<<<<<<< HEAD
-   if(Dim==4)
-   {
-	  planar_tbl = GetElementToPlanarTable(1);
-	  GeneratePlanars();
-=======
    if (Dim==4)
    {
       planar_tbl = GetElementToPlanarTable(1);
       GeneratePlanars();
->>>>>>> e8d880f9
    }
 
    ListOfIntegerSets  groups;
@@ -430,36 +409,6 @@
    // determine shared planars
    Table *plan_element = NULL;
    int splan_counter = 0;
-<<<<<<< HEAD
-   if(Dim==4)
-   {
-	   plan_element = new Table;
-	   Transpose(mesh.ElementToPlanTable(), *plan_element, mesh.GetNPlanars());
-
-	   for (i = 0; i < plan_element->Size(); i++)
-	   {
-	      int me = 0, others = 0;
-	      for (j = plan_element->GetI()[i]; j < plan_element->GetI()[i+1]; j++)
-	      {
-	    	 plan_element->GetJ()[j] = partitioning[plan_element->GetJ()[j]];
-	         if (plan_element->GetJ()[j] == MyRank)
-	            me = 1;
-	         else
-	            others = 1;
-	      }
-
-	      if (me && others)
-	      {
-	    	 splan_counter++;
-	         group.Recreate(plan_element->RowSize(i), plan_element->GetRow(i));
-	         plan_element->GetRow(i)[0] = groups.Insert(group) - 1;
-	      }
-	      else
-	    	  plan_element->GetRow(i)[0] = -1;
-	   }
-   }
-//   cout << "shared planars: " << splan_counter << endl;
-=======
    if (Dim==4)
    {
       plan_element = new Table;
@@ -494,7 +443,6 @@
       }
    }
    //   cout << "shared planars: " << splan_counter << endl;
->>>>>>> e8d880f9
 
    // determine shared edges
    int sedge_counter = 0;
@@ -595,25 +543,6 @@
    group_sface.ShiftUpI();
 
    //build group_splan
-<<<<<<< HEAD
-   if(Dim==4)
-   {
-	   group_splan.MakeI(groups.Size()-1);
-
-	   for (i = 0; i < plan_element->Size(); i++)
-		  if (plan_element->GetRow(i)[0] >= 0)
-			  group_splan.AddAColumnInRow(plan_element->GetRow(i)[0]);
-
-	   group_splan.MakeJ();
-
-	   splan_counter = 0;
-	   for (i = 0; i < plan_element->Size(); i++)
-		  if (plan_element->GetRow(i)[0] >= 0)
-			  group_splan.AddConnection(plan_element->GetRow(i)[0],
-					  splan_counter++);
-
-	   group_splan.ShiftUpI();
-=======
    if (Dim==4)
    {
       group_splan.MakeI(groups.Size()-1);
@@ -633,7 +562,6 @@
                                       splan_counter++);
 
       group_splan.ShiftUpI();
->>>>>>> e8d880f9
    }
 
    // build group_sedge
@@ -688,47 +616,6 @@
    shared_faces.SetSize(sface_counter);
    sface_lface. SetSize(sface_counter);
 
-<<<<<<< HEAD
-   if( Dim == 4)
-   {
-	sface_counter = 0;
-	for (i = 0; i < face_group.Size(); i++)
-	 if (face_group[i] >= 0)
-	 {
-		shared_faces[sface_counter] = mesh.GetFace(i)->Duplicate(this);
-		int *v = shared_faces[sface_counter]->GetVertices();
-		int nv = shared_faces[sface_counter]->GetNVertices();
-		for (j = 0; j < nv; j++) v[j] = vert_global_local[v[j]];
-
-		switch (shared_faces[sface_counter]->GetType())
-		{
-			case Element::TETRAHEDRON:
-			{
-				sface_lface[sface_counter] = (*faces_tbl_4d)(v[0], v[1], v[2], v[3]);
-
-				// flip the shared face info in the processor that owns the
-				// second element (in 'mesh')
-				{
-				   int gl_el1, gl_el2;
-				   mesh.GetFaceElements(i, &gl_el1, &gl_el2);
-
-				   if(mesh.getSwappedFaceElementInfo(i)) Swap(v);
-
-				   if (MyRank == partitioning[gl_el2])
-				   {
-	//						   faces_info[sface_lface[sface_counter]].Elem1Inf += 1;
-	//						   Swap(v);
-				   }
-			  }
-			}
-		}
-
-		sface_counter++;
-	 }
-
-	delete faces_tbl_4d;
-  }
-=======
    if ( Dim == 4)
    {
       sface_counter = 0;
@@ -768,7 +655,6 @@
 
       delete faces_tbl_4d;
    }
->>>>>>> e8d880f9
 
    if (Dim == 3)
    {
@@ -855,23 +741,6 @@
          }
       }
 
-<<<<<<< HEAD
-      if(Dim==4)
-      {
-		  splan_counter = 0;
-		  for (i = 0; i < plan_element->Size(); i++)
-			 if (plan_element->GetRow(i)[0] >= 0)
-			 {
-				mesh.GetPlanVertices(i, vert);
-
-				shared_planars[splan_counter] = new Triangle(vert_global_local[vert[0]],vert_global_local[vert[1]],vert_global_local[vert[2]], 1);
-				splan_lplan[splan_counter] = (*planar_tbl)(vert_global_local[vert[0]],vert_global_local[vert[1]],vert_global_local[vert[2]]);
-
-				splan_counter++;
-			 }
-
-		  delete planar_tbl;
-=======
       if (Dim==4)
       {
          splan_counter = 0;
@@ -889,20 +758,13 @@
             }
 
          delete planar_tbl;
->>>>>>> e8d880f9
       }
    }
 
    delete edge_element;
-<<<<<<< HEAD
-   if(Dim==4)
-   {
-	   delete plan_element;
-=======
    if (Dim==4)
    {
       delete plan_element;
->>>>>>> e8d880f9
    }
 
    // build svert_lvert
@@ -1331,11 +1193,7 @@
                             shared_planars[splan]->GetVertices());
    if (planars[planar]->GetType() == Element::QUADRILATERAL)
       o = GetQuadOrientation(planars[planar]->GetVertices(),
-<<<<<<< HEAD
-    		                shared_planars[splan]->GetVertices());
-=======
                              shared_planars[splan]->GetVertices());
->>>>>>> e8d880f9
 }
 
 void ParMesh::GroupFace(int group, int i, int &face, int &o)
@@ -2407,39 +2265,16 @@
 
    InitRefinementTransforms();
 
-<<<<<<< HEAD
-   if(Dim == 4)
-   {
-	  // 1. Get table of vertex to vertex connections.
-	  DSTable v_to_v(NumOfVertices);
-	  GetVertexToVertexTable(v_to_v);
-=======
    if (Dim == 4)
    {
       // 1. Get table of vertex to vertex connections.
       DSTable v_to_v(NumOfVertices);
       GetVertexToVertexTable(v_to_v);
->>>>>>> e8d880f9
 
       // 2. Get edge to element connections in arrays edge1 and edge2
       Array<int> middle(v_to_v.NumberOfEntries());
       middle = -1;
 
-<<<<<<< HEAD
-	  // 3. Do the red refinement.
-	  for(int i = 0; i < marked_el.Size(); i++)
-	  {
-			RedRefinementPentatope(marked_el[i], v_to_v, middle);
-	  }
-
-      // 5. Update the boundary elements.
-	  for(int i = 0; i < NumOfBdrElements; i++)
-	  if (boundary[i]->NeedRefinement(v_to_v, middle))
-	  {
-			RedRefinementBoundaryTet(i, v_to_v, middle);
-	  }
-	  NumOfBdrElements = boundary.Size();
-=======
       // 3. Do the red refinement.
       for (int i = 0; i < marked_el.Size(); i++)
       {
@@ -2453,7 +2288,6 @@
             RedRefinementBoundaryTet(i, v_to_v, middle);
          }
       NumOfBdrElements = boundary.Size();
->>>>>>> e8d880f9
 
 
 
@@ -2461,21 +2295,12 @@
       if (el_to_face != NULL)
       {
          RefineGroups(v_to_v, middle);
-<<<<<<< HEAD
-//         GetElementToFaceTable4D(); // Called by RefineGroups
-         GenerateFaces();
-
-//         Update4DFaceFlipInfo();
-
-//         GetElementToPlanarTable(); // Called by RefineGroups
-=======
          //         GetElementToFaceTable4D(); // Called by RefineGroups
          GenerateFaces();
 
          //         Update4DFaceFlipInfo();
 
          //         GetElementToPlanarTable(); // Called by RefineGroups
->>>>>>> e8d880f9
          GeneratePlanars();
 
       }
@@ -3162,19 +2987,11 @@
    {
       I_group_sface = NULL;
    }
-<<<<<<< HEAD
-   if(Dim==4) I_group_splan = new int[GetNGroups()+1];
-
-   I_group_svert[0] = I_group_svert[1] = 0;
-   I_group_sedge[0] = I_group_sedge[1] = 0;
-   if(Dim==4) I_group_splan[0] = I_group_splan[1] = 0;
-=======
    if (Dim==4) { I_group_splan = new int[GetNGroups()+1]; }
 
    I_group_svert[0] = I_group_svert[1] = 0;
    I_group_sedge[0] = I_group_sedge[1] = 0;
    if (Dim==4) { I_group_splan[0] = I_group_splan[1] = 0; }
->>>>>>> e8d880f9
    if (Dim == 3 || Dim == 4)
    {
       I_group_sface[0] = I_group_sface[1] = 0;
@@ -3183,18 +3000,6 @@
    // overestimate the size of the J arrays
    if (Dim == 4)
    {
-<<<<<<< HEAD
-	  J_group_svert = new int[group_svert.Size_of_connections()
-							 + group_sedge.Size_of_connections()];
-      J_group_sedge = new int[2*group_sedge.Size_of_connections()
-							 + 3*group_splan.Size_of_connections()
-							 + group_sface.Size_of_connections()];
-	  J_group_splan = new int[4*group_splan.Size_of_connections()
-							 + 8*group_sface.Size_of_connections()];
-	  J_group_sface = new int[8*group_sface.Size_of_connections()];
-  }
-  else if (Dim == 3)
-=======
       J_group_svert = new int[group_svert.Size_of_connections()
                               + group_sedge.Size_of_connections()];
       J_group_sedge = new int[2*group_sedge.Size_of_connections()
@@ -3205,7 +3010,6 @@
       J_group_sface = new int[8*group_sface.Size_of_connections()];
    }
    else if (Dim == 3)
->>>>>>> e8d880f9
    {
       J_group_svert = new int[group_svert.Size_of_connections()
                               + group_sedge.Size_of_connections()];
@@ -3230,11 +3034,7 @@
       // Get the group shared objects
       group_svert.GetRow(group, group_verts);
       group_sedge.GetRow(group, group_edges);
-<<<<<<< HEAD
-      if(Dim==4) group_splan.GetRow(group, group_planars);
-=======
       if (Dim==4) { group_splan.GetRow(group, group_planars); }
->>>>>>> e8d880f9
       group_sface.GetRow(group, group_faces);
 
       // Check which edges have been refined
@@ -3255,37 +3055,6 @@
       }
 
       // Check which planars have been refined
-<<<<<<< HEAD
-      if(Dim==4)
-      {
-    	  for (i = 0; i < group_splan.RowSize(group); i++)
-    	  {
-    		   v = shared_planars[group_planars[i]]->GetVertices();
-			   ind = middle[v_to_v(v[0], v[1])];
-			   if (ind != -1)
-			   {
-				   if(shared_planars[group_planars[i]]->GetGeometryType() == Element::TRIANGLE)
-				   {
-					   attr = shared_planars[group_planars[i]]->GetAttribute();
-
-					   //we have to add 3 new shared edges
-					   int midEdges[3];
-					   midEdges[0] = middle[v_to_v(v[0],v[1])];
-					   midEdges[1] = middle[v_to_v(v[0],v[2])];
-					   midEdges[2] = middle[v_to_v(v[1],v[2])];
-
-					   shared_edges.Append(new Segment(midEdges[0], midEdges[1], attr)); group_edges.Append(sedge_ledge.Append(-1)-1);
-					   shared_edges.Append(new Segment(midEdges[0], midEdges[2], attr)); group_edges.Append(sedge_ledge.Append(-1)-1);
-					   shared_edges.Append(new Segment(midEdges[1], midEdges[2], attr)); group_edges.Append(sedge_ledge.Append(-1)-1);
-
-					   shared_planars.Append(new Triangle(v[0], midEdges[0], midEdges[1], attr)); group_planars.Append(splan_lplan.Append(-1)-1);
-					   shared_planars.Append(new Triangle(midEdges[0], v[1], midEdges[2], attr)); group_planars.Append(splan_lplan.Append(-1)-1);
-					   shared_planars.Append(new Triangle(midEdges[1], midEdges[2], v[2], attr)); group_planars.Append(splan_lplan.Append(-1)-1);
-					   int w[3]; w[0] = midEdges[0]; w[1] = midEdges[1]; w[2] = midEdges[2]; shared_planars[group_planars[i]]->SetVertices(w);
-				   }
-			   }
-    	  }
-=======
       if (Dim==4)
       {
          for (i = 0; i < group_splan.RowSize(group); i++)
@@ -3322,7 +3091,6 @@
                }
             }
          }
->>>>>>> e8d880f9
       }
 
       // Check which faces have been refined
@@ -3332,98 +3100,6 @@
          ind = middle[v_to_v(v[0], v[1])];
          if (ind != -1)
          {
-<<<<<<< HEAD
-        	 if(shared_faces[group_faces[i]]->GetGeometryType() == Element::TRIANGLE)
-        	 {
-				attr = shared_faces[group_faces[i]]->GetAttribute();
-				// add the refinement edge
-				shared_edges.Append(new Segment(v[2], ind, attr));
-				group_edges.Append(sedge_ledge.Append(-1)-1);
-				// add a face
-				f_ind = group_faces.Size();
-				shared_faces.Append(new Triangle(v[1], v[2], ind, attr));
-				group_faces.Append(sface_lface.Append(-1)-1);
-				newv[0] = v[2]; newv[1] = v[0]; newv[2] = ind;
-				shared_faces[group_faces[i]]->SetVertices(newv);
-
-				// check if the left face has also been refined
-				// v = shared_faces[group_faces[i]]->GetVertices();
-				ind = middle[v_to_v(v[0], v[1])];
-				if (ind != -1)
-				{
-				   // add the refinement edge
-				   shared_edges.Append(new Segment(v[2], ind, attr));
-				   group_edges.Append(sedge_ledge.Append(-1)-1);
-				   // add a face
-				   shared_faces.Append(new Triangle(v[1], v[2], ind, attr));
-				   group_faces.Append(sface_lface.Append(-1)-1);
-				   newv[0] = v[2]; newv[1] = v[0]; newv[2] = ind;
-				   shared_faces[group_faces[i]]->SetVertices(newv);
-				}
-
-				// check if the right face has also been refined
-				v = shared_faces[group_faces[f_ind]]->GetVertices();
-				ind = middle[v_to_v(v[0], v[1])];
-				if (ind != -1)
-				{
-				   // add the refinement edge
-				   shared_edges.Append(new Segment(v[2], ind, attr));
-				   group_edges.Append(sedge_ledge.Append(-1)-1);
-				   // add a face
-				   shared_faces.Append(new Triangle(v[1], v[2], ind, attr));
-				   group_faces.Append(sface_lface.Append(-1)-1);
-				   newv[0] = v[2]; newv[1] = v[0]; newv[2] = ind;
-				   shared_faces[group_faces[f_ind]]->SetVertices(newv);
-				}
-			 }
-        	 else if(shared_faces[group_faces[i]]->GetGeometryType() == Element::TETRAHEDRON)
-			 {
-				 attr = shared_faces[group_faces[i]]->GetAttribute();
-
-				 int faceIndex = sface_lface[group_faces[i]];
-
-				 bool swapped = swappedFaces[faceIndex];
-				 swapped = false;
-				 if(swapped) Swap(v);
-
-				 //we have to add 13 new shared edges
-				 const int* ei;
-				 int midEdges[6];
-				 for(int j=0; j<6;j++)
-				 {
-					 ei = shared_faces[group_faces[i]]->GetEdgeVertices(j);
-					 midEdges[j] = middle[v_to_v(v[ei[0]],v[ei[1]])];
-				 }
-
-
-				 shared_edges.Append(new Segment(midEdges[1], midEdges[4], attr)); group_edges.Append(sedge_ledge.Append(-1)-1);
-
-				 shared_planars.Append(new Triangle(midEdges[0], midEdges[1], midEdges[2], attr)); group_planars.Append(splan_lplan.Append(-1)-1);
-//				 shared_trigs.Append(new Triangle(midEdges[0], midEdges[1], midEdges[3], attr)); group_trigs.Append(strig_ltrig.Append(-1)-1);
-				 shared_planars.Append(new Triangle(midEdges[0], midEdges[1], midEdges[4], attr)); group_planars.Append(splan_lplan.Append(-1)-1);
-//				 shared_trigs.Append(new Triangle(midEdges[0], midEdges[2], midEdges[4], attr)); group_trigs.Append(strig_ltrig.Append(-1)-1);
-				 shared_planars.Append(new Triangle(midEdges[0], midEdges[3], midEdges[4], attr)); group_planars.Append(splan_lplan.Append(-1)-1);
-				 shared_planars.Append(new Triangle(midEdges[1], midEdges[2], midEdges[4], attr)); group_planars.Append(splan_lplan.Append(-1)-1);
-//				 shared_trigs.Append(new Triangle(midEdges[1], midEdges[2], midEdges[5], attr)); group_trigs.Append(strig_ltrig.Append(-1)-1);
-				 shared_planars.Append(new Triangle(midEdges[1], midEdges[3], midEdges[4], attr)); group_planars.Append(splan_lplan.Append(-1)-1);
-				 shared_planars.Append(new Triangle(midEdges[1], midEdges[3], midEdges[5], attr)); group_planars.Append(splan_lplan.Append(-1)-1);
-				 shared_planars.Append(new Triangle(midEdges[1], midEdges[4], midEdges[5], attr)); group_planars.Append(splan_lplan.Append(-1)-1);
-				 shared_planars.Append(new Triangle(midEdges[2], midEdges[4], midEdges[5], attr)); group_planars.Append(splan_lplan.Append(-1)-1);
-//				 shared_trigs.Append(new Triangle(midEdges[3], midEdges[4], midEdges[5], attr)); group_trigs.Append(strig_ltrig.Append(-1)-1);
-
-				 int w[4];
-				 bool mySwaped;
-				 w[0] = v[0];     w[1] = midEdges[0]; w[2] = midEdges[1]; w[3] = midEdges[2]; mySwaped = swapped;  if(mySwaped) Swap(w); shared_faces.Append(new Tetrahedron(w, attr)); group_faces.Append(sface_lface.Append(-1)-1);
-				 w[0] = midEdges[0]; w[1] = v[1];     w[2] = midEdges[3]; w[3] = midEdges[4]; mySwaped = swapped;  if(mySwaped) Swap(w); shared_faces.Append(new Tetrahedron(w, attr)); group_faces.Append(sface_lface.Append(-1)-1);
-				 w[0] = midEdges[1]; w[1] = midEdges[3]; w[2] = v[2];     w[3] = midEdges[5]; mySwaped = swapped;  if(mySwaped) Swap(w); shared_faces.Append(new Tetrahedron(w, attr)); group_faces.Append(sface_lface.Append(-1)-1);
-				 w[0] = midEdges[2]; w[1] = midEdges[4]; w[2] = midEdges[5]; w[3] = v[3];     mySwaped = swapped;  if(mySwaped) Swap(w); shared_faces.Append(new Tetrahedron(w, attr)); group_faces.Append(sface_lface.Append(-1)-1);
-
-				 w[0] = midEdges[0]; w[1] = midEdges[1]; w[2] = midEdges[3]; w[3] = midEdges[4]; mySwaped = !swapped; mySwaped = false; if(mySwaped) Swap(w); shared_faces.Append(new Tetrahedron(w, attr)); group_faces.Append(sface_lface.Append(-1)-1);
-				 w[0] = midEdges[0]; w[1] = midEdges[1]; w[2] = midEdges[2]; w[3] = midEdges[4]; mySwaped = swapped;  if(mySwaped) Swap(w); shared_faces.Append(new Tetrahedron(w, attr)); group_faces.Append(sface_lface.Append(-1)-1);
-				 w[0] = midEdges[1]; w[1] = midEdges[3]; w[2] = midEdges[4]; w[3] = midEdges[5]; mySwaped = !swapped; mySwaped = false; if(mySwaped) Swap(w); shared_faces.Append(new Tetrahedron(w, attr)); group_faces.Append(sface_lface.Append(-1)-1);
-				 w[0] = midEdges[1]; w[1] = midEdges[2]; w[2] = midEdges[4]; w[3] = midEdges[5]; mySwaped = swapped;  if(mySwaped) Swap(w); shared_faces[group_faces[i]]->SetVertices(w); //sface_lface[group_faces[i]] =  -1;
-			 }
-=======
             if (shared_faces[group_faces[i]]->GetGeometryType() == Element::TRIANGLE)
             {
                attr = shared_faces[group_faces[i]]->GetAttribute();
@@ -3548,17 +3224,12 @@
                if (mySwaped) { Swap(w); } shared_faces[group_faces[i]]->SetVertices(
                   w); //sface_lface[group_faces[i]] =  -1;
             }
->>>>>>> e8d880f9
          }
       }
 
       I_group_svert[group+1] = I_group_svert[group] + group_verts.Size();
       I_group_sedge[group+1] = I_group_sedge[group] + group_edges.Size();
-<<<<<<< HEAD
-      if(Dim==4) I_group_splan[group+1] = I_group_splan[group] + group_planars.Size();
-=======
       if (Dim==4) { I_group_splan[group+1] = I_group_splan[group] + group_planars.Size(); }
->>>>>>> e8d880f9
       if (Dim == 3 || Dim == 4)
       {
          I_group_sface[group+1] = I_group_sface[group] + group_faces.Size();
@@ -3575,13 +3246,6 @@
       {
          J[i] = group_edges[i];
       }
-<<<<<<< HEAD
-      if(Dim==4)
-      {
-          J = J_group_splan+I_group_splan[group];
-          for (i = 0; i < group_planars.Size(); i++)
-             J[i] = group_planars[i];
-=======
       if (Dim==4)
       {
          J = J_group_splan+I_group_splan[group];
@@ -3589,7 +3253,6 @@
          {
             J[i] = group_planars[i];
          }
->>>>>>> e8d880f9
       }
       if (Dim == 3 || Dim == 4)
       {
@@ -3621,11 +3284,7 @@
       }
       delete faces_tbl;
    }
-<<<<<<< HEAD
-   else if(Dim ==4)
-=======
    else if (Dim ==4)
->>>>>>> e8d880f9
    {
       STable4D *faces_tbl = GetElementToFaceTable4D(1);
       for (i = 0; i < shared_faces.Size(); i++)
@@ -3646,11 +3305,7 @@
 
    group_svert.SetIJ(I_group_svert, J_group_svert);
    group_sedge.SetIJ(I_group_sedge, J_group_sedge);
-<<<<<<< HEAD
-   if(Dim==4) group_splan.SetIJ(I_group_splan, J_group_splan);
-=======
    if (Dim==4) { group_splan.SetIJ(I_group_splan, J_group_splan); }
->>>>>>> e8d880f9
    if (Dim == 3 || Dim == 4)
    {
       group_sface.SetIJ(I_group_sface, J_group_sface);
@@ -5125,11 +4780,7 @@
       {
          ldata[0] -= group_svert.RowSize(gr-1);
          ldata[1] -= group_sedge.RowSize(gr-1);
-<<<<<<< HEAD
-         if (Dim == 4) ldata[2] -= group_splan.RowSize(gr-1);
-=======
          if (Dim == 4) { ldata[2] -= group_splan.RowSize(gr-1); }
->>>>>>> e8d880f9
          ldata[3] -= group_sface.RowSize(gr-1);
       }
 
@@ -5156,19 +4807,11 @@
           << setw(12) << maxdata[1]
           << setw(12) << sumdata[1] << '\n';
       if (Dim == 4)
-<<<<<<< HEAD
-	  out << " planars   "
-		  << setw(12) << mindata[2]
-		  << setw(12) << sumdata[2]/NRanks
-		  << setw(12) << maxdata[2]
-		  << setw(12) << sumdata[2] << '\n';
-=======
          out << " planars   "
              << setw(12) << mindata[2]
              << setw(12) << sumdata[2]/NRanks
              << setw(12) << maxdata[2]
              << setw(12) << sumdata[2] << '\n';
->>>>>>> e8d880f9
       if (Dim == 3 || Dim == 4)
          out << " faces     "
              << setw(12) << mindata[3]
@@ -5194,20 +4837,6 @@
       out << " kappa "
           << setw(12) << gk_min
           << setw(12) << gk_max << '\n';
-<<<<<<< HEAD
-      if(Dim==2)
-    	  out << '\n'
-          << " Euler number  "
-          << setw(12) << sumdata[0]-sumdata[3]+sumdata[4]  << '\n';
-      else if(Dim==3)
-    	  out << '\n'
-          << " Euler number  "
-          << setw(12) << sumdata[0]-sumdata[1]+sumdata[3]-sumdata[4]  << '\n';
-      else if(Dim==4)
-    	  out << '\n'
-          << " Euler number  "
-          << setw(12) << sumdata[0]-sumdata[1]+sumdata[2]-sumdata[3]+sumdata[4]  << '\n';
-=======
       if (Dim==2)
          out << '\n'
              << " Euler number  "
@@ -5220,7 +4849,6 @@
          out << '\n'
              << " Euler number  "
              << setw(12) << sumdata[0]-sumdata[1]+sumdata[2]-sumdata[3]+sumdata[4]  << '\n';
->>>>>>> e8d880f9
 
       out << std::flush;
    }
