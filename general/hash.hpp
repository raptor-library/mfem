--- conflicted
+++ resolved
@@ -93,11 +93,8 @@
    HashTable(int block_size = 16*1024, int init_hash_size = 32*1024);
    /// @brief Deep copy
    HashTable(const HashTable& other);
-<<<<<<< HEAD
-=======
    /// @brief Copy assignment not supported
    HashTable& operator=(const HashTable&) = delete;
->>>>>>> aa9a4887
    ~HashTable();
 
    /** @brief Item accessor with key (or parents) the pair 'p1', 'p2'. Default
@@ -416,11 +413,7 @@
 
        @param[in] idx The bin/bucket index.
        @param[in] id The index of the item in the BlockArray<T>.
-<<<<<<< HEAD
-       @param[in] item The item to insert at the begining of the linked list.
-=======
        @param[in] item The item to insert at the beginning of the linked list.
->>>>>>> aa9a4887
 
        @warning The method only works with bin 'idx' and does not check the
                 overall fill factor of the hash table. If appropriate,
