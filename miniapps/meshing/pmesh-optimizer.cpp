// Copyright (c) 2010-2020, Lawrence Livermore National Security, LLC. Produced
// at the Lawrence Livermore National Laboratory. All Rights reserved. See files
// LICENSE and NOTICE for details. LLNL-CODE-806117.
//
// This file is part of the MFEM library. For more information and source code
// availability visit https://mfem.org.
//
// MFEM is free software; you can redistribute it and/or modify it under the
// terms of the BSD-3 license. We welcome feedback and contributions, see file
// CONTRIBUTING.md for details.
//
//    ---------------------------------------------------------------------
//    Mesh Optimizer Miniapp: Optimize high-order meshes - Parallel Version
//    ---------------------------------------------------------------------
//
// This miniapp performs mesh optimization using the Target-Matrix Optimization
// Paradigm (TMOP) by P.Knupp et al., and a global variational minimization
// approach. It minimizes the quantity sum_T int_T mu(J(x)), where T are the
// target (ideal) elements, J is the Jacobian of the transformation from the
// target to the physical element, and mu is the mesh quality metric. This
// metric can measure shape, size or alignment of the region around each
// quadrature point. The combination of targets & quality metrics is used to
// optimize the physical node positions, i.e., they must be as close as possible
// to the shape / size / alignment of their targets. This code also demonstrates
// a possible use of nonlinear operators (the class TMOP_QualityMetric, defining
// mu(J), and the class TMOP_Integrator, defining int mu(J)), as well as their
// coupling to Newton methods for solving minimization problems. Note that the
// utilized Newton methods are oriented towards avoiding invalid meshes with
// negative Jacobian determinants. Each Newton step requires the inversion of a
// Jacobian matrix, which is done through an inner linear solver.
//
// Compile with: make pmesh-optimizer
//
// Sample runs:
//   Adapted analytic shape:
//     mpirun -np 4 pmesh-optimizer -m square01.mesh -o 2 -rs 2 -mid 2 -tid 4 -ni 200 -bnd -qt 1 -qo 8
//   Adapted analytic size+orientation:
//     mpirun -np 4 pmesh-optimizer -m square01.mesh -o 2 -rs 2 -mid 14 -tid 4 -ni 200 -bnd -qt 1 -qo 8 -fd
//   Adapted analytic shape+orientation:
//     mpirun -np 4 pmesh-optimizer -m square01.mesh -o 2 -rs 2 -mid 85 -tid 4 -ni 100 -bnd -qt 1 -qo 8 -fd
//
//   Adapted discrete size:
//     mpirun -np 4 pmesh-optimizer -m square01.mesh -o 2 -rs 2 -mid 80 -tid 5 -ni 50 -qo 4 -nor
//   Adapted discrete size; explicit combo of metrics; mixed tri/quad mesh:
//     mpirun -np 4 pmesh-optimizer -m ../../data/square-mixed.mesh -o 2 -rs 2 -mid 2 -tid 5 -ni 200 -bnd -qo 6 -cmb 2 -nor
//   Adapted discrete size+aspect_ratio:
//     mpirun -np 4 pmesh-optimizer -m square01.mesh -o 2 -rs 2 -mid 7 -tid 6 -ni 100
//     mpirun -np 4 pmesh-optimizer -m square01.mesh -o 2 -rs 2 -mid 7 -tid 6 -ni 100 -qo 6 -ex -st 1 -nor
//   Adapted discrete size+orientation (requires GSLIB):
//   * mpirun -np 4 pmesh-optimizer -m square01.mesh -o 2 -rs 2 -mid 36 -tid 8 -qo 4 -fd -ae 1 -nor
//   Adapted discrete aspect_ratio+orientation (requires GSLIB):
//   * mpirun -np 4 pmesh-optimizer -m square01.mesh -o 2 -rs 2 -mid 85 -tid 8 -ni 10 -bnd -qt 1 -qo 8 -fd -ae 1
//   Adapted discrete aspect ratio (3D):
//     mpirun -np 4 pmesh-optimizer -m cube.mesh -o 2 -rs 2 -mid 302 -tid 7 -ni 20 -bnd -qt 1 -qo 8
//
//   Adaptive limiting:
//     mpirun -np 4 pmesh-optimizer -m stretched2D.mesh -o 2 -mid 2 -tid 1 -ni 50 -qo 5 -nor -vl 1 -alc 0.5
//   Adaptive limiting through the L-BFGS solver:
//     mpirun -np 4 pmesh-optimizer -m stretched2D.mesh -o 2 -mid 2 -tid 1 -ni 400 -qo 5 -nor -vl 1 -alc 0.5 -st 1
//   Adaptive limiting through FD (requires GSLIB):
//   * mpirun -np 4 pmesh-optimizer -m stretched2D.mesh -o 2 -mid 2 -tid 1 -ni 50 -qo 5 -nor -vl 1 -alc 0.5 -fd -ae 1
//
//   Blade shape:
//     mpirun -np 4 pmesh-optimizer -m blade.mesh -o 4 -mid 2 -tid 1 -ni 200 -bnd -qt 1 -qo 8
//   Blade shape with FD-based solver:
//     mpirun -np 4 pmesh-optimizer -m blade.mesh -o 4 -mid 2 -tid 1 -ni 200 -bnd -qt 1 -qo 8 -fd
//   Blade limited shape:
//     mpirun -np 4 pmesh-optimizer -m blade.mesh -o 4 -mid 2 -tid 1 -ni 200 -bnd -qt 1 -qo 8 -lc 5000
//   ICF shape and equal size:
//     mpirun -np 4 pmesh-optimizer -o 3 -mid 9 -tid 2 -ni 25 -ls 3 -qo 5
//   ICF shape and initial size:
//     mpirun -np 4 pmesh-optimizer -o 3 -mid 9 -tid 3 -ni 100 -bnd -qt 1 -qo 8
//   ICF shape:
//     mpirun -np 4 pmesh-optimizer -o 3 -mid 1 -tid 1 -ni 100 -bnd -qt 1 -qo 8
//   ICF limited shape:
//     mpirun -np 4 pmesh-optimizer -o 3 -mid 1 -tid 1 -ni 100 -bnd -qt 1 -qo 8 -lc 10
//   ICF combo shape + size (rings, slow convergence):
//     mpirun -np 4 pmesh-optimizer -o 3 -mid 1 -tid 1 -ni 1000 -bnd -qt 1 -qo 8 -cmb 1
//   Mixed tet / cube / hex mesh with limiting:
//     mpirun -np 4 pmesh-optimizer -m ../../data/fichera-mixed-p2.mesh -o 4 -rs 1 -mid 301 -tid 1 -fix-bnd -qo 6 -nor -lc 0.25
//   3D pinched sphere shape (the mesh is in the mfem/data GitHub repository):
//   * mpirun -np 4 pmesh-optimizer -m ../../../mfem_data/ball-pert.mesh -o 4 -mid 303 -tid 1 -ni 20 -li 500 -fix-bnd
//   2D non-conforming shape and equal size:
//     mpirun -np 4 pmesh-optimizer -m ./amr-quad-q2.mesh -o 2 -rs 1 -mid 9 -tid 2 -ni 200 -bnd -qt 1 -qo 8
//
//   2D untangling:
//     mpirun -np 4 pmesh-optimizer -m jagged.mesh -o 2 -mid 22 -tid 1 -ni 50 -li 50 -qo 4 -fd -vl 1
//   3D untangling (the mesh is in the mfem/data GitHub repository):
//   * mpirun -np 4 pmesh-optimizer -m ../../../mfem_data/cube-holes-inv.mesh -o 3 -mid 313 -tid 1 -rtol 1e-5 -li 50 -qo 4 -fd -vl 1
//

#include "mfem.hpp"
#include "../common/mfem-common.hpp"
#include <iostream>
#include <fstream>
#include "mesh-optimizer.hpp"

using namespace mfem;
using namespace std;

int main (int argc, char *argv[])
{
   // 0. Initialize MPI.
   int num_procs, myid;
   MPI_Init(&argc, &argv);
   MPI_Comm_size(MPI_COMM_WORLD, &num_procs);
   MPI_Comm_rank(MPI_COMM_WORLD, &myid);

   // 1. Set the method's default parameters.
   const char *mesh_file = "icf.mesh";
   int mesh_poly_deg     = 1;
   int rs_levels         = 0;
   int rp_levels         = 0;
   double jitter         = 0.0;
   int metric_id         = 1;
   int target_id         = 1;
   double lim_const      = 0.0;
   double adapt_lim_const = 0.0;
   double surface_fit_const   = 0.0;
   int quad_type         = 1;
   int quad_order        = 8;
   int solver_type       = 0;
   int solver_iter       = 20;
   double solver_rtol    = 1e-10;
   int lin_solver        = 2;
   int max_lin_iter      = 100;
   bool move_bnd         = true;
   int combomet          = 0;
   bool normalization    = false;
   bool visualization    = true;
   int verbosity_level   = 0;
   bool fdscheme         = false;
   int adapt_eval        = 0;
   bool exactaction      = false;

   // 2. Parse command-line options.
   OptionsParser args(argc, argv);
   args.AddOption(&mesh_file, "-m", "--mesh",
                  "Mesh file to use.");
   args.AddOption(&mesh_poly_deg, "-o", "--order",
                  "Polynomial degree of mesh finite element space.");
   args.AddOption(&rs_levels, "-rs", "--refine-serial",
                  "Number of times to refine the mesh uniformly in serial.");
   args.AddOption(&rp_levels, "-rp", "--refine-parallel",
                  "Number of times to refine the mesh uniformly in parallel.");
   args.AddOption(&jitter, "-ji", "--jitter",
                  "Random perturbation scaling factor.");
   args.AddOption(&metric_id, "-mid", "--metric-id",
                  "Mesh optimization metric:\n\t"
                  "T-metrics\n\t"
                  "1  : |T|^2                          -- 2D shape\n\t"
                  "2  : 0.5|T|^2/tau-1                 -- 2D shape (condition number)\n\t"
                  "7  : |T-T^-t|^2                     -- 2D shape+size\n\t"
                  "9  : tau*|T-T^-t|^2                 -- 2D shape+size\n\t"
                  "14 : |T-I|^2                        -- 2D shape+size+orientation\n\t"
                  "22 : 0.5(|T|^2-2*tau)/(tau-tau_0)   -- 2D untangling\n\t"
                  "50 : 0.5|T^tT|^2/tau^2-1            -- 2D shape\n\t"
                  "55 : (tau-1)^2                      -- 2D size\n\t"
                  "56 : 0.5(sqrt(tau)-1/sqrt(tau))^2   -- 2D size\n\t"
                  "58 : |T^tT|^2/(tau^2)-2*|T|^2/tau+2 -- 2D shape\n\t"
                  "77 : 0.5(tau-1/tau)^2               -- 2D size\n\t"
                  "80 : (1-gamma)mu_2 + gamma mu_77    -- 2D shape+size\n\t"
                  "85 : |T-|T|/sqrt(2)I|^2             -- 2D shape+orientation\n\t"
                  "98 : (1/tau)|T-I|^2                 -- 2D shape+size+orientation\n\t"
                  // "211: (tau-1)^2-tau+sqrt(tau^2+eps)  -- 2D untangling\n\t"
                  // "252: 0.5(tau-1)^2/(tau-tau_0)       -- 2D untangling\n\t"
                  "301: (|T||T^-1|)/3-1              -- 3D shape\n\t"
                  "302: (|T|^2|T^-1|^2)/9-1          -- 3D shape\n\t"
                  "303: (|T|^2)/3*tau^(2/3)-1        -- 3D shape\n\t"
                  // "311: (tau-1)^2-tau+sqrt(tau^2+eps)-- 3D untangling\n\t"
                  "313: (|T|^2)(tau-tau0)^(-2/3)/3   -- 3D untangling\n\t"
                  "315: (tau-1)^2                    -- 3D size\n\t"
                  "316: 0.5(sqrt(tau)-1/sqrt(tau))^2 -- 3D size\n\t"
                  "321: |T-T^-t|^2                   -- 3D shape+size\n\t"
                  // "352: 0.5(tau-1)^2/(tau-tau_0)     -- 3D untangling\n\t"
                  "A-metrics\n\t"
                  "11 : (1/4*alpha)|A-(adjA)^T(W^TW)/omega|^2 -- 2D shape\n\t"
                  "36 : (1/alpha)|A-W|^2                      -- 2D shape+size+orientation\n\t"
                  "107: (1/2*alpha)|A-|A|/|W|W|^2             -- 2D shape+orientation\n\t"
                  "126: (1-gamma)nu_11 + gamma*nu_14a         -- 2D shape+size\n\t"
                 );
   args.AddOption(&target_id, "-tid", "--target-id",
                  "Target (ideal element) type:\n\t"
                  "1: Ideal shape, unit size\n\t"
                  "2: Ideal shape, equal size\n\t"
                  "3: Ideal shape, initial size\n\t"
                  "4: Given full analytic Jacobian (in physical space)\n\t"
                  "5: Ideal shape, given size (in physical space)");
   args.AddOption(&lim_const, "-lc", "--limit-const", "Limiting constant.");
   args.AddOption(&adapt_lim_const, "-alc", "--adapt-limit-const",
                  "Adaptive limiting coefficient constant.");
   args.AddOption(&surface_fit_const, "-sfc", "--surface-fit-const",
                  "Surface preservation constant.");
   args.AddOption(&quad_type, "-qt", "--quad-type",
                  "Quadrature rule type:\n\t"
                  "1: Gauss-Lobatto\n\t"
                  "2: Gauss-Legendre\n\t"
                  "3: Closed uniform points");
   args.AddOption(&quad_order, "-qo", "--quad_order",
                  "Order of the quadrature rule.");
   args.AddOption(&solver_type, "-st", "--solver-type",
                  " Type of solver: (default) 0: Newton, 1: LBFGS");
   args.AddOption(&solver_iter, "-ni", "--newton-iters",
                  "Maximum number of Newton iterations.");
   args.AddOption(&solver_rtol, "-rtol", "--newton-rel-tolerance",
                  "Relative tolerance for the Newton solver.");
   args.AddOption(&lin_solver, "-ls", "--lin-solver",
                  "Linear solver:\n\t"
                  "0: l1-Jacobi\n\t"
                  "1: CG\n\t"
                  "2: MINRES\n\t"
                  "3: MINRES + Jacobi preconditioner"
                  "4: MINRES + l1-Jacobi preconditioner");
   args.AddOption(&max_lin_iter, "-li", "--lin-iter",
                  "Maximum number of iterations in the linear solve.");
   args.AddOption(&move_bnd, "-bnd", "--move-boundary", "-fix-bnd",
                  "--fix-boundary",
                  "Enable motion along horizontal and vertical boundaries.");
   args.AddOption(&combomet, "-cmb", "--combo-type",
                  "Combination of metrics options:"
                  "0: Use single metric\n\t"
                  "1: Shape + space-dependent size given analytically\n\t"
                  "2: Shape + adapted size given discretely; shared target");
   args.AddOption(&normalization, "-nor", "--normalization", "-no-nor",
                  "--no-normalization",
                  "Make all terms in the optimization functional unitless.");
   args.AddOption(&fdscheme, "-fd", "--fd_approximation",
                  "-no-fd", "--no-fd-approx",
                  "Enable finite difference based derivative computations.");
   args.AddOption(&exactaction, "-ex", "--exact_action",
                  "-no-ex", "--no-exact-action",
                  "Enable exact action of TMOP_Integrator.");
   args.AddOption(&visualization, "-vis", "--visualization", "-no-vis",
                  "--no-visualization",
                  "Enable or disable GLVis visualization.");
   args.AddOption(&verbosity_level, "-vl", "--verbosity-level",
                  "Set the verbosity level - 0, 1, or 2.");
   args.AddOption(&adapt_eval, "-ae", "--adaptivity-evaluator",
                  "0 - Advection based (DEFAULT), 1 - GSLIB.");
   args.Parse();
   if (!args.Good())
   {
      if (myid == 0) { args.PrintUsage(cout); }
      return 1;
   }
   if (myid == 0) { args.PrintOptions(cout); }

   // 3. Initialize and refine the starting mesh.
   Mesh *mesh = new Mesh(mesh_file, 1, 1, false);
   for (int lev = 0; lev < rs_levels; lev++)
   {
      mesh->UniformRefinement();
   }
   const int dim = mesh->Dimension();
   if (myid == 0)
   {
      cout << "Mesh curvature: ";
      if (mesh->GetNodes()) { cout << mesh->GetNodes()->OwnFEC()->Name(); }
      else { cout << "(NONE)"; }
      cout << endl;
   }

   ParMesh *pmesh = new ParMesh(MPI_COMM_WORLD, *mesh);

   delete mesh;
   for (int lev = 0; lev < rp_levels; lev++)
   {
      pmesh->UniformRefinement();
   }

   // 4. Define a finite element space on the mesh. Here we use vector finite
   //    elements which are tensor products of quadratic finite elements. The
   //    number of components in the vector finite element space is specified by
   //    the last parameter of the FiniteElementSpace constructor.
   FiniteElementCollection *fec;
   if (mesh_poly_deg <= 0)
   {
      fec = new QuadraticPosFECollection;
      mesh_poly_deg = 2;
   }
   else { fec = new H1_FECollection(mesh_poly_deg, dim); }
   ParFiniteElementSpace *pfespace = new ParFiniteElementSpace(pmesh, fec, dim);

   // 5. Make the mesh curved based on the above finite element space. This
   //    means that we define the mesh elements through a fespace-based
   //    transformation of the reference element.
   pmesh->SetNodalFESpace(pfespace);

   // 6. Set up an empty right-hand side vector b, which is equivalent to b=0.
   Vector b(0);

   // 7. Get the mesh nodes (vertices and other degrees of freedom in the finite
   //    element space) as a finite element grid function in fespace. Note that
   //    changing x automatically changes the shapes of the mesh elements.
   ParGridFunction x(pfespace);
   pmesh->SetNodalGridFunction(&x);

   // 8. Define a vector representing the minimal local mesh size in the mesh
   //    nodes. We index the nodes using the scalar version of the degrees of
   //    freedom in pfespace. Note: this is partition-dependent.
   //
   //    In addition, compute average mesh size and total volume.
   Vector h0(pfespace->GetNDofs());
   h0 = infinity();
   double vol_loc = 0.0;
   Array<int> dofs;
   for (int i = 0; i < pmesh->GetNE(); i++)
   {
      // Get the local scalar element degrees of freedom in dofs.
      pfespace->GetElementDofs(i, dofs);
      // Adjust the value of h0 in dofs based on the local mesh size.
      const double hi = pmesh->GetElementSize(i);
      for (int j = 0; j < dofs.Size(); j++)
      {
         h0(dofs[j]) = min(h0(dofs[j]), hi);
      }
      vol_loc += pmesh->GetElementVolume(i);
   }
   double volume;
   MPI_Allreduce(&vol_loc, &volume, 1, MPI_DOUBLE, MPI_SUM, MPI_COMM_WORLD);
   const double small_phys_size = pow(volume, 1.0 / dim) / 100.0;

   // 9. Add a random perturbation to the nodes in the interior of the domain.
   //    We define a random grid function of fespace and make sure that it is
   //    zero on the boundary and its values are locally of the order of h0.
   //    The latter is based on the DofToVDof() method which maps the scalar to
   //    the vector degrees of freedom in pfespace.
   ParGridFunction rdm(pfespace);
   rdm.Randomize();
   rdm -= 0.25; // Shift to random values in [-0.5,0.5].
   rdm *= jitter;
   // Scale the random values to be of order of the local mesh size.
   for (int i = 0; i < pfespace->GetNDofs(); i++)
   {
      for (int d = 0; d < dim; d++)
      {
         rdm(pfespace->DofToVDof(i,d)) *= h0(i);
      }
   }
   Array<int> vdofs;
   for (int i = 0; i < pfespace->GetNBE(); i++)
   {
      // Get the vector degrees of freedom in the boundary element.
      pfespace->GetBdrElementVDofs(i, vdofs);
      // Set the boundary values to zero.
      for (int j = 0; j < vdofs.Size(); j++) { rdm(vdofs[j]) = 0.0; }
   }
   x -= rdm;
   // Set the perturbation of all nodes from the true nodes.
   x.SetTrueVector();
   x.SetFromTrueVector();

   // 10. Save the starting (prior to the optimization) mesh to a file. This
   //     output can be viewed later using GLVis: "glvis -m perturbed -np
   //     num_mpi_tasks".
   {
      ostringstream mesh_name;
      mesh_name << "perturbed.mesh";
      ofstream mesh_ofs(mesh_name.str().c_str());
      mesh_ofs.precision(8);
      pmesh->PrintAsOne(mesh_ofs);
   }

   // 11. Store the starting (prior to the optimization) positions.
   ParGridFunction x0(pfespace);
   x0 = x;

   // 12. Form the integrator that uses the chosen metric and target.
   double tauval = -0.1;
   TMOP_QualityMetric *metric = NULL;
   switch (metric_id)
   {
      // T-metrics
      case 1: metric = new TMOP_Metric_001; break;
      case 2: metric = new TMOP_Metric_002; break;
      case 7: metric = new TMOP_Metric_007; break;
      case 9: metric = new TMOP_Metric_009; break;
      case 14: metric = new TMOP_Metric_014; break;
      case 22: metric = new TMOP_Metric_022(tauval); break;
      case 50: metric = new TMOP_Metric_050; break;
      case 55: metric = new TMOP_Metric_055; break;
      case 56: metric = new TMOP_Metric_056; break;
      case 58: metric = new TMOP_Metric_058; break;
      case 77: metric = new TMOP_Metric_077; break;
      case 80: metric = new TMOP_Metric_080(0.5); break;
      case 85: metric = new TMOP_Metric_085; break;
      case 98: metric = new TMOP_Metric_098; break;
      // case 211: metric = new TMOP_Metric_211; break;
      // case 252: metric = new TMOP_Metric_252(tauval); break;
      case 301: metric = new TMOP_Metric_301; break;
      case 302: metric = new TMOP_Metric_302; break;
      case 303: metric = new TMOP_Metric_303; break;
      // case 311: metric = new TMOP_Metric_311; break;
      case 313: metric = new TMOP_Metric_313(tauval); break;
      case 315: metric = new TMOP_Metric_315; break;
      case 316: metric = new TMOP_Metric_316; break;
      case 321: metric = new TMOP_Metric_321; break;
      // case 352: metric = new TMOP_Metric_352(tauval); break;
      // A-metrics
      case 11: metric = new TMOP_AMetric_011; break;
      case 36: metric = new TMOP_AMetric_036; break;
      case 107: metric = new TMOP_AMetric_107a; break;
      case 126: metric = new TMOP_AMetric_126(0.9); break;
      default:
         if (myid == 0) { cout << "Unknown metric_id: " << metric_id << endl; }
         return 3;
   }
   TargetConstructor::TargetType target_t;
   TargetConstructor *target_c = NULL;
   HessianCoefficient *adapt_coeff = NULL;
   H1_FECollection ind_fec(mesh_poly_deg, dim);
   ParFiniteElementSpace ind_fes(pmesh, &ind_fec);
   ParFiniteElementSpace ind_fesv(pmesh, &ind_fec, dim);
   ParGridFunction size(&ind_fes), aspr(&ind_fes), disc(&ind_fes), ori(&ind_fes);
   ParGridFunction aspr3d(&ind_fesv);

   switch (target_id)
   {
      case 1: target_t = TargetConstructor::IDEAL_SHAPE_UNIT_SIZE; break;
      case 2: target_t = TargetConstructor::IDEAL_SHAPE_EQUAL_SIZE; break;
      case 3: target_t = TargetConstructor::IDEAL_SHAPE_GIVEN_SIZE; break;
      case 4:
      {
         target_t = TargetConstructor::GIVEN_FULL;
         AnalyticAdaptTC *tc = new AnalyticAdaptTC(target_t);
         adapt_coeff = new HessianCoefficient(dim, metric_id);
         tc->SetAnalyticTargetSpec(NULL, NULL, adapt_coeff);
         target_c = tc;
         break;
      }
      case 5:
      {
         target_t = TargetConstructor::IDEAL_SHAPE_GIVEN_SIZE;
         DiscreteAdaptTC *tc = new DiscreteAdaptTC(target_t);
         if (adapt_eval == 0)
         {
            tc->SetAdaptivityEvaluator(new AdvectorCG);
         }
         else
         {
#ifdef MFEM_USE_GSLIB
            tc->SetAdaptivityEvaluator(new InterpolatorFP);
#else
            MFEM_ABORT("MFEM is not built with GSLIB.");
#endif
         }
         FunctionCoefficient ind_coeff(discrete_size_2d);
         size.ProjectCoefficient(ind_coeff);
         tc->SetParDiscreteTargetSize(size);
         target_c = tc;
         break;
      }
      case 6: // material indicator 2D
      {
         ParGridFunction d_x(&ind_fes), d_y(&ind_fes);

         target_t = TargetConstructor::GIVEN_SHAPE_AND_SIZE;
         DiscreteAdaptTC *tc = new DiscreteAdaptTC(target_t);
         FunctionCoefficient ind_coeff(material_indicator_2d);
         disc.ProjectCoefficient(ind_coeff);
         if (adapt_eval == 0)
         {
            tc->SetAdaptivityEvaluator(new AdvectorCG);
         }
         else
         {
#ifdef MFEM_USE_GSLIB
            tc->SetAdaptivityEvaluator(new InterpolatorFP);
#else
            MFEM_ABORT("MFEM is not built with GSLIB.");
#endif
         }
         // Diffuse the interface
         DiffuseField(disc,2);

         // Get  partials with respect to x and y of the grid function
         disc.GetDerivative(1,0,d_x);
         disc.GetDerivative(1,1,d_y);

         // Compute the squared magnitude of the gradient
         for (int i = 0; i < size.Size(); i++)
         {
            size(i) = std::pow(d_x(i),2)+std::pow(d_y(i),2);
         }
         const double max = size.Max();
         double max_all;
         MPI_Allreduce(&max, &max_all, 1, MPI_DOUBLE, MPI_MAX, MPI_COMM_WORLD);

         for (int i = 0; i < d_x.Size(); i++)
         {
            d_x(i) = std::abs(d_x(i));
            d_y(i) = std::abs(d_y(i));
         }
         const double eps = 0.01;
         const double aspr_ratio = 20.0;
         const double size_ratio = 40.0;

         for (int i = 0; i < size.Size(); i++)
         {
            size(i) = (size(i)/max_all);
            aspr(i) = (d_x(i)+eps)/(d_y(i)+eps);
            aspr(i) = 0.1 + 0.9*(1-size(i))*(1-size(i));
            if (aspr(i) > aspr_ratio) {aspr(i) = aspr_ratio;}
            if (aspr(i) < 1.0/aspr_ratio) {aspr(i) = 1.0/aspr_ratio;}
         }
         Vector vals;
         const int NE = pmesh->GetNE();
         double volume = 0.0, volume_ind = 0.0;

         for (int i = 0; i < NE; i++)
         {
            ElementTransformation *Tr = pmesh->GetElementTransformation(i);
            const IntegrationRule &ir =
               IntRules.Get(pmesh->GetElementBaseGeometry(i), Tr->OrderJ());
            size.GetValues(i, ir, vals);
            for (int j = 0; j < ir.GetNPoints(); j++)
            {
               const IntegrationPoint &ip = ir.IntPoint(j);
               Tr->SetIntPoint(&ip);
               volume     += ip.weight * Tr->Weight();
               volume_ind += vals(j) * ip.weight * Tr->Weight();
            }
         }
         double volume_all, volume_ind_all;
         MPI_Allreduce(&volume, &volume_all, 1, MPI_DOUBLE, MPI_SUM, MPI_COMM_WORLD);
         MPI_Allreduce(&volume_ind, &volume_ind_all, 1, MPI_DOUBLE, MPI_SUM,
                       MPI_COMM_WORLD);
         const int NE_ALL = pmesh->GetGlobalNE();

         const double avg_zone_size = volume_all / NE_ALL;

         const double small_avg_ratio =
            (volume_ind_all + (volume_all - volume_ind_all) / size_ratio)
            / volume_all;

         const double small_zone_size = small_avg_ratio * avg_zone_size;
         const double big_zone_size   = size_ratio * small_zone_size;

         for (int i = 0; i < size.Size(); i++)
         {
            const double val = size(i);
            const double a = (big_zone_size - small_zone_size) / small_zone_size;
            size(i) = big_zone_size / (1.0+a*val);
         }

         DiffuseField(size, 2);
         DiffuseField(aspr, 2);

         tc->SetParDiscreteTargetSize(size);
         tc->SetParDiscreteTargetAspectRatio(aspr);
         target_c = tc;
         break;
      }
      case 7: // aspect-ratio 3D
      {
         target_t = TargetConstructor::GIVEN_SHAPE_AND_SIZE;
         DiscreteAdaptTC *tc = new DiscreteAdaptTC(target_t);
         if (adapt_eval == 0)
         {
            tc->SetAdaptivityEvaluator(new AdvectorCG);
         }
         else
         {
#ifdef MFEM_USE_GSLIB
            tc->SetAdaptivityEvaluator(new InterpolatorFP);
#else
            MFEM_ABORT("MFEM is not built with GSLIB.");
#endif
         }
         VectorFunctionCoefficient fd_aspr3d(dim, discrete_aspr_3d);
         aspr3d.ProjectCoefficient(fd_aspr3d);
         tc->SetParDiscreteTargetAspectRatio(aspr3d);
         target_c = tc;
         break;
      }
      case 8: // shape/size + orientation 2D
      {
         target_t = TargetConstructor::GIVEN_SHAPE_AND_SIZE;
         DiscreteAdaptTC *tc = new DiscreteAdaptTC(target_t);
         if (adapt_eval == 0)
         {
            tc->SetAdaptivityEvaluator(new AdvectorCG);
         }
         else
         {
#ifdef MFEM_USE_GSLIB
            tc->SetAdaptivityEvaluator(new InterpolatorFP);
#else
            MFEM_ABORT("MFEM is not built with GSLIB.");
#endif
         }

         if (metric_id == 14 || metric_id == 36)
         {
            ConstantCoefficient ind_coeff(0.1*0.1);
            size.ProjectCoefficient(ind_coeff);
            tc->SetParDiscreteTargetSize(size);
         }

         if (metric_id == 85)
         {
            FunctionCoefficient aspr_coeff(discrete_aspr_2d);
            aspr.ProjectCoefficient(aspr_coeff);
            DiffuseField(aspr,2);
            tc->SetParDiscreteTargetAspectRatio(aspr);
         }

         FunctionCoefficient ori_coeff(discrete_ori_2d);
         ori.ProjectCoefficient(ori_coeff);
         tc->SetParDiscreteTargetOrientation(ori);
         target_c = tc;
         break;
      }
      default:
         if (myid == 0) { cout << "Unknown target_id: " << target_id << endl; }
         return 3;
   }

   if (target_c == NULL)
   {
      target_c = new TargetConstructor(target_t, MPI_COMM_WORLD);
   }
   target_c->SetNodes(x0);
   TMOP_Integrator *he_nlf_integ= new TMOP_Integrator(metric, target_c);
   if (fdscheme) { he_nlf_integ->EnableFiniteDifferences(x); }
   he_nlf_integ->SetExactActionFlag(exactaction);

   // Setup the quadrature rules for the TMOP integrator.
   IntegrationRules *irules = NULL;
   switch (quad_type)
   {
      case 1: irules = &IntRulesLo; break;
      case 2: irules = &IntRules; break;
      case 3: irules = &IntRulesCU; break;
      default:
         if (myid == 0) { cout << "Unknown quad_type: " << quad_type << endl; }
         return 3;
   }
   he_nlf_integ->SetIntegrationRules(*irules, quad_order);
   if (myid == 0 && dim == 2)
   {
      cout << "Triangle quadrature points: "
           << irules->Get(Geometry::TRIANGLE, quad_order).GetNPoints()
           << "\nQuadrilateral quadrature points: "
           << irules->Get(Geometry::SQUARE, quad_order).GetNPoints() << endl;
   }
   if (myid == 0 && dim == 3)
   {
      cout << "Tetrahedron quadrature points: "
           << irules->Get(Geometry::TETRAHEDRON, quad_order).GetNPoints()
           << "\nHexahedron quadrature points: "
           << irules->Get(Geometry::CUBE, quad_order).GetNPoints()
           << "\nPrism quadrature points: "
           << irules->Get(Geometry::PRISM, quad_order).GetNPoints() << endl;
   }

   // Limit the node movement.
   // The limiting distances can be given by a general function of space.
   ParGridFunction dist(pfespace);
   dist = 1.0;
   // The small_phys_size is relevant only with proper normalization.
   if (normalization) { dist = small_phys_size; }
   ConstantCoefficient lim_coeff(lim_const);
   if (lim_const != 0.0) { he_nlf_integ->EnableLimiting(x0, dist, lim_coeff); }

   // Adaptive limiting.
   ParGridFunction zeta_0(&ind_fes);
   ConstantCoefficient coef_zeta(adapt_lim_const);
   AdaptivityEvaluator *adapt_evaluator = NULL;
   if (adapt_lim_const > 0.0)
   {
      FunctionCoefficient alim_coeff(adapt_lim_fun);
      zeta_0.ProjectCoefficient(alim_coeff);

      if (adapt_eval == 0) { adapt_evaluator = new AdvectorCG; }
      else if (adapt_eval == 1)
      {
#ifdef MFEM_USE_GSLIB
         adapt_evaluator = new InterpolatorFP;
#else
         MFEM_ABORT("MFEM is not built with GSLIB support!");
#endif
      }
      else { MFEM_ABORT("Bad interpolation option."); }

      he_nlf_integ->EnableAdaptiveLimiting(zeta_0, coef_zeta, *adapt_evaluator);
      if (visualization)
      {
         socketstream vis1;
         common::VisualizeField(vis1, "localhost", 19916, zeta_0, "Zeta 0",
                                300, 600, 300, 300);
      }
   }

   // Surface fitting.
   L2_FECollection mat_coll(0, dim);
   H1_FECollection sigma_fec(mesh_poly_deg, dim);
   ParFiniteElementSpace sigma_fes(pmesh, &sigma_fec);
   ParFiniteElementSpace mat_fes(pmesh, &mat_coll);
   ParGridFunction mat(&mat_fes);
   ParGridFunction marker_gf(&sigma_fes);
   ParGridFunction ls_0(&sigma_fes);
   Array<bool> marker(ls_0.Size());
   ConstantCoefficient coef_ls(surface_fit_const);
   AdaptivityEvaluator *adapt_surface = NULL;
   if (surface_fit_const > 0.0)
   {
      FunctionCoefficient ls_coeff(surface_level_set);
      ls_0.ProjectCoefficient(ls_coeff);
      DiffuseField(ls_0, 10);

      for (int i = 0; i < pmesh->GetNE(); i++)
      {
         mat(i) = material_id(i, ls_0);
      }

      GridFunctionCoefficient coeff_mat(&mat);
      marker_gf.ProjectDiscCoefficient(coeff_mat, GridFunction::ARITHMETIC);
      for (int j = 0; j < marker.Size(); j++)
      {
         if (marker_gf(j) > 0.1 && marker_gf(j) < 0.9)
         {
            marker[j] = true;
            marker_gf(j) = 1.0;
         }
         else
         {
            marker[j] = false;
            marker_gf(j) = 0.0;
         }
      }

      if (adapt_eval == 0) { adapt_surface = new AdvectorCG; }
      else if (adapt_eval == 1)
      {
#ifdef MFEM_USE_GSLIB
         adapt_surface = new InterpolatorFP;
#else
         MFEM_ABORT("MFEM is not built with GSLIB support!");
#endif
      }
      else { MFEM_ABORT("Bad interpolation option."); }

      he_nlf_integ->EnableSurfaceFitting(ls_0, marker, coef_ls, *adapt_surface);
      if (visualization)
      {
         socketstream vis1, vis2, vis3;
         common::VisualizeField(vis1, "localhost", 19916, ls_0, "Level Set 0",
                                300, 600, 300, 300);
         common::VisualizeField(vis2, "localhost", 19916, mat, "Materials",
                                600, 600, 300, 300);
         common::VisualizeField(vis3, "localhost", 19916, marker_gf, "Dofs to Move",
                                900, 600, 300, 300);
      }
   }

   // Has to be after the enabling of the limiting / alignment, as it computes
   // normalization factors for these terms as well.
   if (normalization) { he_nlf_integ->ParEnableNormalization(x0); }

   // 13. Setup the final NonlinearForm (which defines the integral of interest,
   //     its first and second derivatives). Here we can use a combination of
   //     metrics, i.e., optimize the sum of two integrals, where both are
   //     scaled by used-defined space-dependent weights.  Note that there are
   //     no command-line options for the weights and the type of the second
   //     metric; one should update those in the code.
   ParNonlinearForm a(pfespace);
   ConstantCoefficient *coeff1 = NULL;
   TMOP_QualityMetric *metric2 = NULL;
   TargetConstructor *target_c2 = NULL;
   FunctionCoefficient coeff2(weight_fun);

   // Explicit combination of metrics.
   if (combomet > 0)
   {
      // First metric.
      coeff1 = new ConstantCoefficient(1.0);
      he_nlf_integ->SetCoefficient(*coeff1);

      // Second metric.
      metric2 = new TMOP_Metric_077;
      TMOP_Integrator *he_nlf_integ2 = NULL;
      if (combomet == 1)
      {
         target_c2 = new TargetConstructor(
            TargetConstructor::IDEAL_SHAPE_EQUAL_SIZE, MPI_COMM_WORLD);
         target_c2->SetVolumeScale(0.01);
         target_c2->SetNodes(x0);
         he_nlf_integ2 = new TMOP_Integrator(metric2, target_c2);
         he_nlf_integ2->SetCoefficient(coeff2);
      }
      else { he_nlf_integ2 = new TMOP_Integrator(metric2, target_c); }
      he_nlf_integ2->SetIntegrationRules(*irules, quad_order);
      if (fdscheme) { he_nlf_integ2->EnableFiniteDifferences(x); }
      he_nlf_integ2->SetExactActionFlag(exactaction);

      TMOPComboIntegrator *combo = new TMOPComboIntegrator;
      combo->AddTMOPIntegrator(he_nlf_integ);
      combo->AddTMOPIntegrator(he_nlf_integ2);
      if (normalization) { combo->ParEnableNormalization(x0); }
      if (lim_const != 0.0) { combo->EnableLimiting(x0, dist, lim_coeff); }

      a.AddDomainIntegrator(combo);
   }
   else { a.AddDomainIntegrator(he_nlf_integ); }

<<<<<<< HEAD
   // Compute the initial energy of the functional.
=======
   // Compute the minimum det(J) of the starting mesh.
   tauval = infinity();
   const int NE = pmesh->GetNE();
   for (int i = 0; i < NE; i++)
   {
      const IntegrationRule &ir =
         irules->Get(pfespace->GetFE(i)->GetGeomType(), quad_order);
      ElementTransformation *transf = pmesh->GetElementTransformation(i);
      for (int j = 0; j < ir.GetNPoints(); j++)
      {
         transf->SetIntPoint(&ir.IntPoint(j));
         tauval = min(tauval, transf->Jacobian().Det());
      }
   }
   double minJ0;
   MPI_Allreduce(&tauval, &minJ0, 1, MPI_DOUBLE, MPI_MIN, MPI_COMM_WORLD);
   tauval = minJ0;
   if (myid == 0)
   { cout << "Minimum det(J) of the original mesh is " << tauval << endl; }

   if (tauval < 0.0 && metric_id != 22 && metric_id != 211 && metric_id != 252
       && metric_id != 311 && metric_id != 313 && metric_id != 352)
   {
      MFEM_ABORT("The input mesh is inverted! Try an untangling metric.");
   }
   if (tauval < 0.0)
   {
      MFEM_VERIFY(target_t == TargetConstructor::IDEAL_SHAPE_UNIT_SIZE,
                  "Untangling is supported only for ideal targets.");

      const DenseMatrix &Wideal =
         Geometries.GetGeomToPerfGeomJac(pfespace->GetFE(0)->GetGeomType());
      tauval /= Wideal.Det();

      double h0min = h0.Min(), h0min_all;
      MPI_Allreduce(&h0min, &h0min_all, 1, MPI_DOUBLE, MPI_MIN, MPI_COMM_WORLD);
      // Slightly below minJ0 to avoid div by 0.
      tauval -= 0.01 * h0min_all;
   }

>>>>>>> f4c2758e
   const double init_energy = a.GetParGridFunctionEnergy(x);
   double init_metric_energy = init_energy;
   if (lim_const > 0.0 || adapt_lim_const > 0.0 || surface_fit_const > 0.0)
   {
      lim_coeff.constant = 0.0;
      coef_zeta.constant = 0.0;
      coef_ls.constant   = 0.0;
      init_metric_energy = a.GetParGridFunctionEnergy(x);
      lim_coeff.constant = lim_const;
      coef_zeta.constant = adapt_lim_const;
      coef_ls.constant   = surface_fit_const;
   }

   // Visualize the starting mesh and metric values.
   // Note that for combinations of metrics, this only shows the first metric.
   if (visualization)
   {
      char title[] = "Initial metric values";
      vis_tmop_metric_p(mesh_poly_deg, *metric, *target_c, *pmesh, title, 0);
   }

   // 14. Fix all boundary nodes, or fix only a given component depending on the
   //     boundary attributes of the given mesh.  Attributes 1/2/3 correspond to
   //     fixed x/y/z components of the node.  Attribute 4 corresponds to an
   //     entirely fixed node.  Other boundary attributes do not affect the node
   //     movement boundary conditions.
   if (move_bnd == false)
   {
      Array<int> ess_bdr(pmesh->bdr_attributes.Max());
      ess_bdr = 1;
      a.SetEssentialBC(ess_bdr);
   }
   else
   {
      int n = 0;
      for (int i = 0; i < pmesh->GetNBE(); i++)
      {
         const int nd = pfespace->GetBE(i)->GetDof();
         const int attr = pmesh->GetBdrElement(i)->GetAttribute();
         MFEM_VERIFY(!(dim == 2 && attr == 3),
                     "Boundary attribute 3 must be used only for 3D meshes. "
                     "Adjust the attributes (1/2/3/4 for fixed x/y/z/all "
                     "components, rest for free nodes), or use -fix-bnd.");
         if (attr == 1 || attr == 2 || attr == 3) { n += nd; }
         if (attr == 4) { n += nd * dim; }
      }
      Array<int> ess_vdofs(n), vdofs;
      n = 0;
      for (int i = 0; i < pmesh->GetNBE(); i++)
      {
         const int nd = pfespace->GetBE(i)->GetDof();
         const int attr = pmesh->GetBdrElement(i)->GetAttribute();
         pfespace->GetBdrElementVDofs(i, vdofs);
         if (attr == 1) // Fix x components.
         {
            for (int j = 0; j < nd; j++)
            { ess_vdofs[n++] = vdofs[j]; }
         }
         else if (attr == 2) // Fix y components.
         {
            for (int j = 0; j < nd; j++)
            { ess_vdofs[n++] = vdofs[j+nd]; }
         }
         else if (attr == 3) // Fix z components.
         {
            for (int j = 0; j < nd; j++)
            { ess_vdofs[n++] = vdofs[j+2*nd]; }
         }
         else if (attr == 4) // Fix all components.
         {
            for (int j = 0; j < vdofs.Size(); j++)
            { ess_vdofs[n++] = vdofs[j]; }
         }
      }
      a.SetEssentialVDofs(ess_vdofs);
   }

   // 15. As we use the Newton method to solve the resulting nonlinear system,
   //     here we setup the linear solver for the system's Jacobian.
   Solver *S = NULL, *S_prec = NULL;
   const double linsol_rtol = 1e-12;
   if (lin_solver == 0)
   {
      S = new DSmoother(1, 1.0, max_lin_iter);
   }
   else if (lin_solver == 1)
   {
      CGSolver *cg = new CGSolver(MPI_COMM_WORLD);
      cg->SetMaxIter(max_lin_iter);
      cg->SetRelTol(linsol_rtol);
      cg->SetAbsTol(0.0);
      cg->SetPrintLevel(verbosity_level >= 2 ? 3 : -1);
      S = cg;
   }
   else
   {
      MINRESSolver *minres = new MINRESSolver(MPI_COMM_WORLD);
      minres->SetMaxIter(max_lin_iter);
      minres->SetRelTol(linsol_rtol);
      minres->SetAbsTol(0.0);
      if (verbosity_level > 2) { minres->SetPrintLevel(1); }
      else { minres->SetPrintLevel(verbosity_level == 2 ? 3 : -1); }
      if (lin_solver == 3 || lin_solver == 4)
      {
         HypreSmoother *hs = new HypreSmoother;
         hs->SetType((lin_solver == 3) ? HypreSmoother::Jacobi
                     : HypreSmoother::l1Jacobi, 1);
         S_prec = hs;
         minres->SetPreconditioner(*S_prec);
      }
      S = minres;
   }

   // Perform the nonlinear optimization.
   const IntegrationRule &ir =
      irules->Get(pfespace->GetFE(0)->GetGeomType(), quad_order);
   TMOPNewtonSolver solver(pfespace->GetComm(), ir, solver_type);
   // Provide all integration rules in case of a mixed mesh.
   solver.SetIntegrationRules(*irules, quad_order);
   if (solver_type == 0)
   {
      // Specify linear solver when we use a Newton-based solver.
      solver.SetPreconditioner(*S);
   }
   // For untangling, the solver will update the min det(T) values.
   if (tauval < 0.0) { solver.SetMinDetPtr(&tauval); }
   solver.SetMaxIter(solver_iter);
   solver.SetRelTol(solver_rtol);
   solver.SetAbsTol(0.0);
   solver.SetPrintLevel(verbosity_level >= 1 ? 1 : -1);
   solver.SetOperator(a);
   solver.Mult(b, x.GetTrueVector());
   x.SetFromTrueVector();
   if (myid == 0 && solver.GetConverged() == false)
   {
      cout << "Nonlinear solver: rtol = " << solver_rtol << " not achieved.\n";
   }

   // 16. Save the optimized mesh to a file. This output can be viewed later
   //     using GLVis: "glvis -m optimized -np num_mpi_tasks".
   {
      ostringstream mesh_name;
      mesh_name << "optimized.mesh";
      ofstream mesh_ofs(mesh_name.str().c_str());
      mesh_ofs.precision(8);
      pmesh->PrintAsOne(mesh_ofs);
   }

   if (visualization)
   {
      socketstream vis2, vis3;
      common::VisualizeField(vis2, "localhost", 19916, mat, "Materials",
                             600, 900, 300, 300);
      common::VisualizeField(vis3, "localhost", 19916, marker_gf, "Surface dof",
                             900, 900, 300, 300);
   }

   // Compute the final energy of the functional.
   const double fin_energy = a.GetParGridFunctionEnergy(x);
   double fin_metric_energy = fin_energy;
   if (lim_const > 0.0 || adapt_lim_const > 0.0 || surface_fit_const > 0.0)
   {
      lim_coeff.constant = 0.0;
      coef_zeta.constant = 0.0;
      coef_ls.constant   = 0.0;
      fin_metric_energy  = a.GetParGridFunctionEnergy(x);
      lim_coeff.constant = lim_const;
      coef_zeta.constant = adapt_lim_const;
      coef_ls.constant   = surface_fit_const;
   }
   if (myid == 0)
   {
      std::cout << std::scientific << std::setprecision(4);
      cout << "Initial strain energy: " << init_energy
           << " = metrics: " << init_metric_energy
           << " + extra terms: " << init_energy - init_metric_energy << endl;
      cout << "  Final strain energy: " << fin_energy
           << " = metrics: " << fin_metric_energy
           << " + extra terms: " << fin_energy - fin_metric_energy << endl;
      cout << "The strain energy decreased by: "
           << (init_energy - fin_energy) * 100.0 / init_energy << " %." << endl;
   }

   // 18. Visualize the final mesh and metric values.
   if (visualization)
   {
      char title[] = "Final metric values";
      vis_tmop_metric_p(mesh_poly_deg, *metric, *target_c, *pmesh, title, 600);
   }

   if (adapt_lim_const > 0.0 && visualization)
   {
      socketstream vis0;
      common::VisualizeField(vis0, "localhost", 19916, zeta_0, "Xi 0",
                             600, 600, 300, 300);
   }

   // 19. Visualize the mesh displacement.
   if (visualization)
   {
      x0 -= x;
      socketstream sock;
      if (myid == 0)
      {
         sock.open("localhost", 19916);
         sock << "solution\n";
      }
      pmesh->PrintAsOne(sock);
      x0.SaveAsOne(sock);
      if (myid == 0)
      {
         sock << "window_title 'Displacements'\n"
              << "window_geometry "
              << 1200 << " " << 0 << " " << 600 << " " << 600 << "\n"
              << "keys jRmclA" << endl;
      }
   }

   // 20. Free the used memory.
   delete S_prec;
   delete S;
   delete target_c2;
   delete metric2;
   delete coeff1;
   delete adapt_evaluator;
   delete target_c;
   delete adapt_coeff;
   delete metric;
   delete pfespace;
   delete fec;
   delete pmesh;

   MPI_Finalize();
   return 0;
}<|MERGE_RESOLUTION|>--- conflicted
+++ resolved
@@ -804,9 +804,6 @@
    }
    else { a.AddDomainIntegrator(he_nlf_integ); }
 
-<<<<<<< HEAD
-   // Compute the initial energy of the functional.
-=======
    // Compute the minimum det(J) of the starting mesh.
    tauval = infinity();
    const int NE = pmesh->GetNE();
@@ -847,7 +844,7 @@
       tauval -= 0.01 * h0min_all;
    }
 
->>>>>>> f4c2758e
+   // Compute the initial energy of the functional.
    const double init_energy = a.GetParGridFunctionEnergy(x);
    double init_metric_energy = init_energy;
    if (lim_const > 0.0 || adapt_lim_const > 0.0 || surface_fit_const > 0.0)
