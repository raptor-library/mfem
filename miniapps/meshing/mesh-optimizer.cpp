// Copyright (c) 2010-2020, Lawrence Livermore National Security, LLC. Produced
// at the Lawrence Livermore National Laboratory. All Rights reserved. See files
// LICENSE and NOTICE for details. LLNL-CODE-806117.
//
// This file is part of the MFEM library. For more information and source code
// availability visit https://mfem.org.
//
// MFEM is free software; you can redistribute it and/or modify it under the
// terms of the BSD-3 license. We welcome feedback and contributions, see file
// CONTRIBUTING.md for details.
//
//            --------------------------------------------------
//            Mesh Optimizer Miniapp: Optimize high-order meshes
//            --------------------------------------------------
//
// This miniapp performs mesh optimization using the Target-Matrix Optimization
// Paradigm (TMOP) by P.Knupp et al., and a global variational minimization
// approach. It minimizes the quantity sum_T int_T mu(J(x)), where T are the
// target (ideal) elements, J is the Jacobian of the transformation from the
// target to the physical element, and mu is the mesh quality metric. This
// metric can measure shape, size or alignment of the region around each
// quadrature point. The combination of targets & quality metrics is used to
// optimize the physical node positions, i.e., they must be as close as possible
// to the shape / size / alignment of their targets. This code also demonstrates
// a possible use of nonlinear operators (the class TMOP_QualityMetric, defining
// mu(J), and the class TMOP_Integrator, defining int mu(J)), as well as their
// coupling to Newton methods for solving minimization problems. Note that the
// utilized Newton methods are oriented towards avoiding invalid meshes with
// negative Jacobian determinants. Each Newton step requires the inversion of a
// Jacobian matrix, which is done through an inner linear solver.
//
// Compile with: make mesh-optimizer
//
// Sample runs:
//   Adapted analytic shape:
//     mesh-optimizer -m square01.mesh -o 2 -rs 2 -mid 2 -tid 4 -ni 200 -bnd -qt 1 -qo 8
//   Adapted analytic size+orientation:
//     mesh-optimizer -m square01.mesh -o 2 -rs 2 -mid 14 -tid 4 -ni 100 -bnd -qt 1 -qo 8 -fd
//   Adapted analytic shape+orientation:
//     mesh-optimizer -m square01.mesh -o 2 -rs 2 -mid 85 -tid 4 -ni 100 -bnd -qt 1 -qo 8 -fd
//
//   Adapted discrete size:
//     mesh-optimizer -m square01.mesh -o 2 -rs 2 -mid 80 -tid 5 -ni 50 -qo 4 -nor
//   Adapted discrete size; explicit combo of metrics; mixed tri/quad mesh:
//     mesh-optimizer -m ../../data/square-mixed.mesh -o 2 -rs 2 -mid 2 -tid 5 -ni 200 -bnd -qo 6 -cmb 2 -nor
//   Adapted discrete size+aspect_ratio:
//     mesh-optimizer -m square01.mesh -o 2 -rs 2 -mid 7 -tid 6 -ni 100
//     mesh-optimizer -m square01.mesh -o 2 -rs 2 -mid 7 -tid 6 -ni 100 -qo 6 -ex -st 1 -nor
//   Adapted discrete size+orientation (requires GSLIB):
//   * mesh-optimizer -m square01.mesh -o 2 -rs 2 -mid 36 -tid 8 -qo 4 -fd -ae 1 -nor
//   Adapted discrete aspect-ratio+orientation (requires GSLIB):
//   * mesh-optimizer -m square01.mesh -o 2 -rs 2 -mid 85 -tid 8 -ni 10 -bnd -qt 1 -qo 8 -fd -ae 1
//   Adapted discrete aspect ratio (3D):
//     mesh-optimizer -m cube.mesh -o 2 -rs 2 -mid 302 -tid 7 -ni 20 -bnd -qt 1 -qo 8
//
//   Adaptive limiting:
//     mesh-optimizer -m stretched2D.mesh -o 2 -mid 2 -tid 1 -ni 50 -qo 5 -nor -vl 1 -alc 0.5
//   Adaptive limiting through the L-BFGS solver:
//     mesh-optimizer -m stretched2D.mesh -o 2 -mid 2 -tid 1 -ni 400 -qo 5 -nor -vl 1 -alc 0.5 -st 1
//   Adaptive limiting through FD (requires GSLIB):
//   * mesh-optimizer -m stretched2D.mesh -o 2 -mid 2 -tid 1 -ni 50 -qo 5 -nor -vl 1 -alc 0.5 -fd -ae 1
//
//   Blade shape:
//     mesh-optimizer -m blade.mesh -o 4 -mid 2 -tid 1 -ni 200 -bnd -qt 1 -qo 8
//   Blade shape with FD-based solver:
//     mesh-optimizer -m blade.mesh -o 4 -mid 2 -tid 1 -ni 200 -bnd -qt 1 -qo 8 -fd
//   Blade limited shape:
//     mesh-optimizer -m blade.mesh -o 4 -mid 2 -tid 1 -ni 200 -bnd -qt 1 -qo 8 -lc 5000
//   ICF shape and equal size:
//     mesh-optimizer -o 3 -mid 9 -tid 2 -ni 25 -ls 3 -qo 5
//   ICF shape and initial size:
//     mesh-optimizer -o 3 -mid 9 -tid 3 -ni 100 -bnd -qt 1 -qo 8
//   ICF shape:
//     mesh-optimizer -o 3 -mid 1 -tid 1 -ni 100 -bnd -qt 1 -qo 8
//   ICF limited shape:
//     mesh-optimizer -o 3 -mid 1 -tid 1 -ni 100 -bnd -qt 1 -qo 8 -lc 10
//   ICF combo shape + size (rings, slow convergence):
//     mesh-optimizer -o 3 -mid 1 -tid 1 -ni 1000 -bnd -qt 1 -qo 8 -cmb 1
//   Mixed tet / cube / hex mesh with limiting:
//     mesh-optimizer -m ../../data/fichera-mixed-p2.mesh -o 4 -rs 1 -mid 301 -tid 1 -fix-bnd -qo 6 -nor -lc 0.25
//   3D pinched sphere shape (the mesh is in the mfem/data GitHub repository):
//   * mesh-optimizer -m ../../../mfem_data/ball-pert.mesh -o 4 -mid 303 -tid 1 -ni 20 -li 500 -fix-bnd
//   2D non-conforming shape and equal size:
<<<<<<< HEAD
//     mesh-optimizer -m ./amr-quad-q2.mesh -o 2 -rs 1 -mid 9 -tid 2 -ni 200 -ls 2 -li 100 -bnd -qt 1 -qo 8
//
//   2D untangling:
//     mesh-optimizer -m jagged.mesh -o 2 -rs 0 -mid 22 -tid 1 -ni 50 -li 50 -qo 4 -fd
//   3D untangling (the mesh is in the mfem/data GitHub repository):
//   * mesh-optimizer -m ../../../mfem_data/cube-holes-inv.mesh -o 3 -rs 0 -mid 313 -tid 1 -rtol 1e-5 -li 50 -qo 4 -fd
=======
//     mesh-optimizer -m ./amr-quad-q2.mesh -o 2 -rs 1 -mid 9 -tid 2 -ni 200 -bnd -qt 1 -qo 8
//
//   2D untangling:
//     mesh-optimizer -m jagged.mesh -o 2 -mid 22 -tid 1 -ni 50 -li 50 -qo 4 -fd -vl 1
//   3D untangling (the mesh is in the mfem/data GitHub repository):
//   * mesh-optimizer -m ../../../mfem_data/cube-holes-inv.mesh -o 3 -mid 313 -tid 1 -rtol 1e-5 -li 50 -qo 4 -fd -vl 1
>>>>>>> e5b8a5da
//

#include "mfem.hpp"
#include "../common/mfem-common.hpp"
#include <fstream>
#include <iostream>
#include "mesh-optimizer.hpp"

using namespace mfem;
using namespace std;

int main(int argc, char *argv[])
{
   // 0. Set the method's default parameters.
   const char *mesh_file = "icf.mesh";
   int mesh_poly_deg     = 1;
   int rs_levels         = 0;
   double jitter         = 0.0;
   int metric_id         = 1;
   int target_id         = 1;
   double lim_const      = 0.0;
   double adapt_lim_const = 0.0;
   int quad_type         = 1;
   int quad_order        = 8;
   int solver_type       = 0;
   int solver_iter       = 20;
   double solver_rtol    = 1e-10;
   int lin_solver        = 2;
   int max_lin_iter      = 100;
   bool move_bnd         = true;
   int combomet          = 0;
   bool normalization    = false;
   bool visualization    = true;
   int verbosity_level   = 0;
   bool fdscheme         = false;
   int adapt_eval        = 0;
   bool exactaction      = false;

   // 1. Parse command-line options.
   OptionsParser args(argc, argv);
   args.AddOption(&mesh_file, "-m", "--mesh",
                  "Mesh file to use.");
   args.AddOption(&mesh_poly_deg, "-o", "--order",
                  "Polynomial degree of mesh finite element space.");
   args.AddOption(&rs_levels, "-rs", "--refine-serial",
                  "Number of times to refine the mesh uniformly in serial.");
   args.AddOption(&jitter, "-ji", "--jitter",
                  "Random perturbation scaling factor.");
   args.AddOption(&metric_id, "-mid", "--metric-id",
                  "Mesh optimization metric:\n\t"
                  "T-metrics\n\t"
                  "1  : |T|^2                          -- 2D shape\n\t"
                  "2  : 0.5|T|^2/tau-1                 -- 2D shape (condition number)\n\t"
                  "7  : |T-T^-t|^2                     -- 2D shape+size\n\t"
                  "9  : tau*|T-T^-t|^2                 -- 2D shape+size\n\t"
                  "14 : |T-I|^2                        -- 2D shape+size+orientation\n\t"
                  "22 : 0.5(|T|^2-2*tau)/(tau-tau_0)   -- 2D untangling\n\t"
                  "50 : 0.5|T^tT|^2/tau^2-1            -- 2D shape\n\t"
                  "55 : (tau-1)^2                      -- 2D size\n\t"
                  "56 : 0.5(sqrt(tau)-1/sqrt(tau))^2   -- 2D size\n\t"
                  "58 : |T^tT|^2/(tau^2)-2*|T|^2/tau+2 -- 2D shape\n\t"
                  "77 : 0.5(tau-1/tau)^2               -- 2D size\n\t"
                  "80 : (1-gamma)mu_2 + gamma mu_77    -- 2D shape+size\n\t"
                  "85 : |T-|T|/sqrt(2)I|^2             -- 2D shape+orientation\n\t"
                  "98 : (1/tau)|T-I|^2                 -- 2D shape+size+orientation\n\t"
                  // "211: (tau-1)^2-tau+sqrt(tau^2)      -- 2D untangling\n\t"
                  // "252: 0.5(tau-1)^2/(tau-tau_0)       -- 2D untangling\n\t"
                  "301: (|T||T^-1|)/3-1              -- 3D shape\n\t"
                  "302: (|T|^2|T^-1|^2)/9-1          -- 3D shape\n\t"
                  "303: (|T|^2)/3*tau^(2/3)-1        -- 3D shape\n\t"
                  //"311: (tau-1)^2-tau+sqrt(tau^2+eps)-- 3D untangling\n\t"
                  "313: (|T|^2)(tau-tau0)^(-2/3)/3   -- 3D untangling\n\t"
                  "315: (tau-1)^2                    -- 3D size\n\t"
                  "316: 0.5(sqrt(tau)-1/sqrt(tau))^2 -- 3D size\n\t"
                  "321: |T-T^-t|^2                   -- 3D shape+size\n\t"
                  // "352: 0.5(tau-1)^2/(tau-tau_0)     -- 3D untangling\n\t"
                  "A-metrics\n\t"
                  "11 : (1/4*alpha)|A-(adjA)^T(W^TW)/omega|^2 -- 2D shape\n\t"
                  "36 : (1/alpha)|A-W|^2                      -- 2D shape+size+orientation\n\t"
                  "107: (1/2*alpha)|A-|A|/|W|W|^2             -- 2D shape+orientation\n\t"
                  "126: (1-gamma)nu_11 + gamma*nu_14a         -- 2D shape+size\n\t"
                 );
   args.AddOption(&target_id, "-tid", "--target-id",
                  "Target (ideal element) type:\n\t"
                  "1: Ideal shape, unit size\n\t"
                  "2: Ideal shape, equal size\n\t"
                  "3: Ideal shape, initial size\n\t"
                  "4: Given full analytic Jacobian (in physical space)\n\t"
                  "5: Ideal shape, given size (in physical space)");
   args.AddOption(&lim_const, "-lc", "--limit-const", "Limiting constant.");
   args.AddOption(&adapt_lim_const, "-alc", "--adapt-limit-const",
                  "Adaptive limiting coefficient constant.");
   args.AddOption(&quad_type, "-qt", "--quad-type",
                  "Quadrature rule type:\n\t"
                  "1: Gauss-Lobatto\n\t"
                  "2: Gauss-Legendre\n\t"
                  "3: Closed uniform points");
   args.AddOption(&quad_order, "-qo", "--quad_order",
                  "Order of the quadrature rule.");
   args.AddOption(&solver_type, "-st", "--solver-type",
                  " Type of solver: (default) 0: Newton, 1: LBFGS");
   args.AddOption(&solver_iter, "-ni", "--newton-iters",
                  "Maximum number of Newton iterations.");
   args.AddOption(&solver_rtol, "-rtol", "--newton-rel-tolerance",
                  "Relative tolerance for the Newton solver.");
   args.AddOption(&lin_solver, "-ls", "--lin-solver",
                  "Linear solver:\n\t"
                  "0: l1-Jacobi\n\t"
                  "1: CG\n\t"
                  "2: MINRES\n\t"
                  "3: MINRES + Jacobi preconditioner"
                  "4: MINRES + l1-Jacobi preconditioner");
   args.AddOption(&max_lin_iter, "-li", "--lin-iter",
                  "Maximum number of iterations in the linear solve.");
   args.AddOption(&move_bnd, "-bnd", "--move-boundary", "-fix-bnd",
                  "--fix-boundary",
                  "Enable motion along horizontal and vertical boundaries.");
   args.AddOption(&combomet, "-cmb", "--combo-type",
                  "Combination of metrics options:"
                  "0: Use single metric\n\t"
                  "1: Shape + space-dependent size given analytically\n\t"
                  "2: Shape + adapted size given discretely; shared target");
   args.AddOption(&normalization, "-nor", "--normalization", "-no-nor",
                  "--no-normalization",
                  "Make all terms in the optimization functional unitless.");
   args.AddOption(&fdscheme, "-fd", "--fd_approximation",
                  "-no-fd", "--no-fd-approx",
                  "Enable finite difference based derivative computations.");
   args.AddOption(&exactaction, "-ex", "--exact_action",
                  "-no-ex", "--no-exact-action",
                  "Enable exact action of TMOP_Integrator.");
   args.AddOption(&visualization, "-vis", "--visualization", "-no-vis",
                  "--no-visualization",
                  "Enable or disable GLVis visualization.");
   args.AddOption(&verbosity_level, "-vl", "--verbosity-level",
                  "Set the verbosity level - 0, 1, or 2.");
   args.AddOption(&adapt_eval, "-ae", "--adaptivity-evaluator",
                  "0 - Advection based (DEFAULT), 1 - GSLIB.");
   args.Parse();
   if (!args.Good())
   {
      args.PrintUsage(cout);
      return 1;
   }
   args.PrintOptions(cout);

   // 2. Initialize and refine the starting mesh.
   Mesh *mesh = new Mesh(mesh_file, 1, 1, false);
   for (int lev = 0; lev < rs_levels; lev++) { mesh->UniformRefinement(); }
   const int dim = mesh->Dimension();
   cout << "Mesh curvature: ";
   if (mesh->GetNodes()) { cout << mesh->GetNodes()->OwnFEC()->Name(); }
   else { cout << "(NONE)"; }
   cout << endl;

   // 3. Define a finite element space on the mesh. Here we use vector finite
   //    elements which are tensor products of quadratic finite elements. The
   //    number of components in the vector finite element space is specified by
   //    the last parameter of the FiniteElementSpace constructor.
   FiniteElementCollection *fec;
   if (mesh_poly_deg <= 0)
   {
      fec = new QuadraticPosFECollection;
      mesh_poly_deg = 2;
   }
   else { fec = new H1_FECollection(mesh_poly_deg, dim); }
   FiniteElementSpace *fespace = new FiniteElementSpace(mesh, fec, dim);

   // 4. Make the mesh curved based on the above finite element space. This
   //    means that we define the mesh elements through a fespace-based
   //    transformation of the reference element.
   mesh->SetNodalFESpace(fespace);

   // 5. Set up an empty right-hand side vector b, which is equivalent to b=0.
   Vector b(0);

   // 6. Get the mesh nodes (vertices and other degrees of freedom in the finite
   //    element space) as a finite element grid function in fespace. Note that
   //    changing x automatically changes the shapes of the mesh elements.
   GridFunction x(fespace);
   mesh->SetNodalGridFunction(&x);

   // 7. Define a vector representing the minimal local mesh size in the mesh
   //    nodes. We index the nodes using the scalar version of the degrees of
   //    freedom in fespace. Note: this is partition-dependent.
   //
   //    In addition, compute average mesh size and total volume.
   Vector h0(fespace->GetNDofs());
   h0 = infinity();
   double volume = 0.0;
   Array<int> dofs;
   for (int i = 0; i < mesh->GetNE(); i++)
   {
      // Get the local scalar element degrees of freedom in dofs.
      fespace->GetElementDofs(i, dofs);
      // Adjust the value of h0 in dofs based on the local mesh size.
      const double hi = mesh->GetElementSize(i);
      for (int j = 0; j < dofs.Size(); j++)
      {
         h0(dofs[j]) = min(h0(dofs[j]), hi);
      }
      volume += mesh->GetElementVolume(i);
   }
   const double small_phys_size = pow(volume, 1.0 / dim) / 100.0;

   // 8. Add a random perturbation to the nodes in the interior of the domain.
   //    We define a random grid function of fespace and make sure that it is
   //    zero on the boundary and its values are locally of the order of h0.
   //    The latter is based on the DofToVDof() method which maps the scalar to
   //    the vector degrees of freedom in fespace.
   GridFunction rdm(fespace);
   rdm.Randomize();
   rdm -= 0.25; // Shift to random values in [-0.5,0.5].
   rdm *= jitter;
   // Scale the random values to be of order of the local mesh size.
   for (int i = 0; i < fespace->GetNDofs(); i++)
   {
      for (int d = 0; d < dim; d++)
      {
         rdm(fespace->DofToVDof(i,d)) *= h0(i);
      }
   }
   Array<int> vdofs;
   for (int i = 0; i < fespace->GetNBE(); i++)
   {
      // Get the vector degrees of freedom in the boundary element.
      fespace->GetBdrElementVDofs(i, vdofs);
      // Set the boundary values to zero.
      for (int j = 0; j < vdofs.Size(); j++) { rdm(vdofs[j]) = 0.0; }
   }
   x -= rdm;
   x.SetTrueVector();
   x.SetFromTrueVector();

   // 9. Save the starting (prior to the optimization) mesh to a file. This
   //    output can be viewed later using GLVis: "glvis -m perturbed.mesh".
   {
      ofstream mesh_ofs("perturbed.mesh");
      mesh->Print(mesh_ofs);
   }

   // 10. Store the starting (prior to the optimization) positions.
   GridFunction x0(fespace);
   x0 = x;

   // 11. Form the integrator that uses the chosen metric and target.
   double tauval = -0.1;
   TMOP_QualityMetric *metric = NULL;
   switch (metric_id)
   {
      // T-metrics
      case 1: metric = new TMOP_Metric_001; break;
      case 2: metric = new TMOP_Metric_002; break;
      case 7: metric = new TMOP_Metric_007; break;
      case 9: metric = new TMOP_Metric_009; break;
      case 14: metric = new TMOP_Metric_014; break;
      case 22: metric = new TMOP_Metric_022(tauval); break;
      case 50: metric = new TMOP_Metric_050; break;
      case 55: metric = new TMOP_Metric_055; break;
      case 56: metric = new TMOP_Metric_056; break;
      case 58: metric = new TMOP_Metric_058; break;
      case 77: metric = new TMOP_Metric_077; break;
      case 80: metric = new TMOP_Metric_080(0.5); break;
      case 85: metric = new TMOP_Metric_085; break;
      case 98: metric = new TMOP_Metric_098; break;
      // case 211: metric = new TMOP_Metric_211; break;
      // case 252: metric = new TMOP_Metric_252(tauval); break;
      case 301: metric = new TMOP_Metric_301; break;
      case 302: metric = new TMOP_Metric_302; break;
      case 303: metric = new TMOP_Metric_303; break;
      // case 311: metric = new TMOP_Metric_311; break;
      case 313: metric = new TMOP_Metric_313(tauval); break;
      case 315: metric = new TMOP_Metric_315; break;
      case 316: metric = new TMOP_Metric_316; break;
      case 321: metric = new TMOP_Metric_321; break;
      // case 352: metric = new TMOP_Metric_352(tauval); break;
      // A-metrics
      case 11: metric = new TMOP_AMetric_011; break;
      case 36: metric = new TMOP_AMetric_036; break;
      case 107: metric = new TMOP_AMetric_107a; break;
      case 126: metric = new TMOP_AMetric_126(0.9); break;
      default:
         cout << "Unknown metric_id: " << metric_id << endl;
         return 3;
   }
   TargetConstructor::TargetType target_t;
   TargetConstructor *target_c = NULL;
   HessianCoefficient *adapt_coeff = NULL;
   H1_FECollection ind_fec(mesh_poly_deg, dim);
   FiniteElementSpace ind_fes(mesh, &ind_fec);
   FiniteElementSpace ind_fesv(mesh, &ind_fec, dim);
   GridFunction size(&ind_fes), aspr(&ind_fes), disc(&ind_fes), ori(&ind_fes);
   GridFunction aspr3d(&ind_fesv);
   switch (target_id)
   {
      case 1: target_t = TargetConstructor::IDEAL_SHAPE_UNIT_SIZE; break;
      case 2: target_t = TargetConstructor::IDEAL_SHAPE_EQUAL_SIZE; break;
      case 3: target_t = TargetConstructor::IDEAL_SHAPE_GIVEN_SIZE; break;
      case 4: // Analytic
      {
         target_t = TargetConstructor::GIVEN_FULL;
         AnalyticAdaptTC *tc = new AnalyticAdaptTC(target_t);
         adapt_coeff = new HessianCoefficient(dim, metric_id);
         tc->SetAnalyticTargetSpec(NULL, NULL, adapt_coeff);
         target_c = tc;
         break;
      }
      case 5: // Discrete size 2D
      {
         target_t = TargetConstructor::IDEAL_SHAPE_GIVEN_SIZE;
         DiscreteAdaptTC *tc = new DiscreteAdaptTC(target_t);
         if (adapt_eval == 0)
         {
            tc->SetAdaptivityEvaluator(new AdvectorCG);
         }
         else
         {
#ifdef MFEM_USE_GSLIB
            tc->SetAdaptivityEvaluator(new InterpolatorFP);
#else
            MFEM_ABORT("MFEM is not built with GSLIB.");
#endif
         }
         FunctionCoefficient ind_coeff(discrete_size_2d);
         size.ProjectCoefficient(ind_coeff);
         tc->SetSerialDiscreteTargetSize(size);
         target_c = tc;
         break;
      }
      case 6: // Discrete size + aspect ratio - 2D
      {
         GridFunction d_x(&ind_fes), d_y(&ind_fes);

         target_t = TargetConstructor::GIVEN_SHAPE_AND_SIZE;
         DiscreteAdaptTC *tc = new DiscreteAdaptTC(target_t);
         FunctionCoefficient ind_coeff(material_indicator_2d);
         disc.ProjectCoefficient(ind_coeff);
         if (adapt_eval == 0)
         {
            tc->SetAdaptivityEvaluator(new AdvectorCG);
         }
         else
         {
#ifdef MFEM_USE_GSLIB
            tc->SetAdaptivityEvaluator(new InterpolatorFP);
#else
            MFEM_ABORT("MFEM is not built with GSLIB.");
#endif
         }

         // Diffuse the interface
         DiffuseField(disc,2);

         // Get  partials with respect to x and y of the grid function
         disc.GetDerivative(1,0,d_x);
         disc.GetDerivative(1,1,d_y);

         // Compute the squared magnitude of the gradient
         for (int i = 0; i < size.Size(); i++)
         {
            size(i) = std::pow(d_x(i),2)+std::pow(d_y(i),2);
         }
         const double max = size.Max();

         for (int i = 0; i < d_x.Size(); i++)
         {
            d_x(i) = std::abs(d_x(i));
            d_y(i) = std::abs(d_y(i));
         }
         const double eps = 0.01;
         const double aspr_ratio = 20.0;
         const double size_ratio = 40.0;

         for (int i = 0; i < size.Size(); i++)
         {
            size(i) = (size(i)/max);
            aspr(i) = (d_x(i)+eps)/(d_y(i)+eps);
            aspr(i) = 0.1 + 0.9*(1-size(i))*(1-size(i));
            if (aspr(i) > aspr_ratio) {aspr(i) = aspr_ratio;}
            if (aspr(i) < 1.0/aspr_ratio) {aspr(i) = 1.0/aspr_ratio;}
         }
         Vector vals;
         const int NE = mesh->GetNE();
         double volume = 0.0, volume_ind = 0.0;

         for (int i = 0; i < NE; i++)
         {
            ElementTransformation *Tr = mesh->GetElementTransformation(i);
            const IntegrationRule &ir =
               IntRules.Get(mesh->GetElementBaseGeometry(i), Tr->OrderJ());
            size.GetValues(i, ir, vals);
            for (int j = 0; j < ir.GetNPoints(); j++)
            {
               const IntegrationPoint &ip = ir.IntPoint(j);
               Tr->SetIntPoint(&ip);
               volume     += ip.weight * Tr->Weight();
               volume_ind += vals(j) * ip.weight * Tr->Weight();
            }
         }

         const double avg_zone_size = volume / NE;

         const double small_avg_ratio = (volume_ind + (volume - volume_ind) /
                                         size_ratio) /
                                        volume;

         const double small_zone_size = small_avg_ratio * avg_zone_size;
         const double big_zone_size   = size_ratio * small_zone_size;

         for (int i = 0; i < size.Size(); i++)
         {
            const double val = size(i);
            const double a = (big_zone_size - small_zone_size) / small_zone_size;
            size(i) = big_zone_size / (1.0+a*val);
         }

         DiffuseField(size, 2);
         DiffuseField(aspr, 2);

         tc->SetSerialDiscreteTargetSize(size);
         tc->SetSerialDiscreteTargetAspectRatio(aspr);
         target_c = tc;
         break;
      }
      case 7: // Discrete aspect ratio 3D
      {
         target_t = TargetConstructor::GIVEN_SHAPE_AND_SIZE;
         DiscreteAdaptTC *tc = new DiscreteAdaptTC(target_t);
         if (adapt_eval == 0)
         {
            tc->SetAdaptivityEvaluator(new AdvectorCG);
         }
         else
         {
#ifdef MFEM_USE_GSLIB
            tc->SetAdaptivityEvaluator(new InterpolatorFP);
#else
            MFEM_ABORT("MFEM is not built with GSLIB.");
#endif
         }
         VectorFunctionCoefficient fd_aspr3d(dim, discrete_aspr_3d);
         aspr3d.ProjectCoefficient(fd_aspr3d);

         tc->SetSerialDiscreteTargetAspectRatio(aspr3d);
         target_c = tc;
         break;
      }
      case 8: // shape/size + orientation 2D
      {
         target_t = TargetConstructor::GIVEN_SHAPE_AND_SIZE;
         DiscreteAdaptTC *tc = new DiscreteAdaptTC(target_t);
         if (adapt_eval == 0)
         {
            tc->SetAdaptivityEvaluator(new AdvectorCG);
         }
         else
         {
#ifdef MFEM_USE_GSLIB
            tc->SetAdaptivityEvaluator(new InterpolatorFP);
#else
            MFEM_ABORT("MFEM is not built with GSLIB.");
#endif
         }

         if (metric_id == 14 || metric_id == 36)
         {
            ConstantCoefficient ind_coeff(0.1*0.1);
            size.ProjectCoefficient(ind_coeff);
            tc->SetSerialDiscreteTargetSize(size);
         }

         if (metric_id == 85)
         {
            FunctionCoefficient aspr_coeff(discrete_aspr_2d);
            aspr.ProjectCoefficient(aspr_coeff);
            DiffuseField(aspr,2);
            tc->SetSerialDiscreteTargetAspectRatio(aspr);
         }

         FunctionCoefficient ori_coeff(discrete_ori_2d);
         ori.ProjectCoefficient(ori_coeff);
         tc->SetSerialDiscreteTargetOrientation(ori);
         target_c = tc;
         break;
      }
      default: cout << "Unknown target_id: " << target_id << endl; return 3;
   }
   if (target_c == NULL)
   {
      target_c = new TargetConstructor(target_t);
   }
   target_c->SetNodes(x0);
   TMOP_Integrator *he_nlf_integ = new TMOP_Integrator(metric, target_c);
   if (fdscheme) { he_nlf_integ->EnableFiniteDifferences(x); }
   he_nlf_integ->SetExactActionFlag(exactaction);

   // Setup the quadrature rules for the TMOP integrator.
   IntegrationRules *irules = NULL;
   switch (quad_type)
   {
      case 1: irules = &IntRulesLo; break;
      case 2: irules = &IntRules; break;
      case 3: irules = &IntRulesCU; break;
      default: cout << "Unknown quad_type: " << quad_type << endl; return 3;
   }
   he_nlf_integ->SetIntegrationRules(*irules, quad_order);
   if (dim == 2)
   {
      cout << "Triangle quadrature points: "
           << irules->Get(Geometry::TRIANGLE, quad_order).GetNPoints()
           << "\nQuadrilateral quadrature points: "
           << irules->Get(Geometry::SQUARE, quad_order).GetNPoints() << endl;
   }
   if (dim == 3)
   {
      cout << "Tetrahedron quadrature points: "
           << irules->Get(Geometry::TETRAHEDRON, quad_order).GetNPoints()
           << "\nHexahedron quadrature points: "
           << irules->Get(Geometry::CUBE, quad_order).GetNPoints()
           << "\nPrism quadrature points: "
           << irules->Get(Geometry::PRISM, quad_order).GetNPoints() << endl;
   }

   if (normalization) { he_nlf_integ->EnableNormalization(x0); }

   // Limit the node movement.
   // The limiting distances can be given by a general function of space.
   GridFunction dist(fespace);
   dist = 1.0;
   // The small_phys_size is relevant only with proper normalization.
   if (normalization) { dist = small_phys_size; }
   ConstantCoefficient lim_coeff(lim_const);
   if (lim_const != 0.0) { he_nlf_integ->EnableLimiting(x0, dist, lim_coeff); }

   // Adaptive limiting.
   GridFunction zeta_0(&ind_fes);
   ConstantCoefficient coef_zeta(adapt_lim_const);
   AdaptivityEvaluator *adapt_evaluator = NULL;
   if (adapt_lim_const > 0.0)
   {
      FunctionCoefficient alim_coeff(adapt_lim_fun);
      zeta_0.ProjectCoefficient(alim_coeff);

      if (adapt_eval == 0) { adapt_evaluator = new AdvectorCG; }
      else if (adapt_eval == 1)
      {
#ifdef MFEM_USE_GSLIB
         adapt_evaluator = new InterpolatorFP;
#else
         MFEM_ABORT("MFEM is not built with GSLIB support!");
#endif
      }
      else { MFEM_ABORT("Bad interpolation option."); }

      he_nlf_integ->EnableAdaptiveLimiting(zeta_0, coef_zeta, *adapt_evaluator);
      if (visualization)
      {
         socketstream vis1;
         common::VisualizeField(vis1, "localhost", 19916, zeta_0, "Zeta 0",
                                300, 600, 300, 300);
      }
   }

   // 12. Setup the final NonlinearForm (which defines the integral of interest,
   //     its first and second derivatives). Here we can use a combination of
   //     metrics, i.e., optimize the sum of two integrals, where both are
   //     scaled by used-defined space-dependent weights. Note that there are no
   //     command-line options for the weights and the type of the second
   //     metric; one should update those in the code.
   NonlinearForm a(fespace);
   ConstantCoefficient *coeff1 = NULL;
   TMOP_QualityMetric *metric2 = NULL;
   TargetConstructor *target_c2 = NULL;
   FunctionCoefficient coeff2(weight_fun);

   // Explicit combination of metrics.
   if (combomet > 0)
   {
      // First metric.
      coeff1 = new ConstantCoefficient(1.0);
      he_nlf_integ->SetCoefficient(*coeff1);

      // Second metric.
      metric2 = new TMOP_Metric_077;
      TMOP_Integrator *he_nlf_integ2 = NULL;
      if (combomet == 1)
      {
         target_c2 = new TargetConstructor(
            TargetConstructor::IDEAL_SHAPE_EQUAL_SIZE);
         target_c2->SetVolumeScale(0.01);
         target_c2->SetNodes(x0);
         he_nlf_integ2 = new TMOP_Integrator(metric2, target_c2);
         he_nlf_integ2->SetCoefficient(coeff2);
      }
      else { he_nlf_integ2 = new TMOP_Integrator(metric2, target_c); }
      he_nlf_integ2->SetIntegrationRules(*irules, quad_order);
      if (fdscheme) { he_nlf_integ2->EnableFiniteDifferences(x); }
      he_nlf_integ2->SetExactActionFlag(exactaction);

      TMOPComboIntegrator *combo = new TMOPComboIntegrator;
      combo->AddTMOPIntegrator(he_nlf_integ);
      combo->AddTMOPIntegrator(he_nlf_integ2);
      if (normalization) { combo->EnableNormalization(x0); }
      if (lim_const != 0.0) { combo->EnableLimiting(x0, dist, lim_coeff); }

      a.AddDomainIntegrator(combo);
   }
   else { a.AddDomainIntegrator(he_nlf_integ); }

   // Compute the minimum det(J) of the starting mesh.
   tauval = infinity();
   const int NE = mesh->GetNE();
   for (int i = 0; i < NE; i++)
   {
      const IntegrationRule &ir =
         irules->Get(fespace->GetFE(i)->GetGeomType(), quad_order);
      ElementTransformation *transf = mesh->GetElementTransformation(i);
      for (int j = 0; j < ir.GetNPoints(); j++)
      {
         transf->SetIntPoint(&ir.IntPoint(j));
         tauval = min(tauval, transf->Jacobian().Det());
      }
   }
   cout << "Minimum det(J) of the original mesh is " << tauval << endl;

   if (tauval < 0.0 && metric_id != 22 && metric_id != 211 && metric_id != 252
       && metric_id != 311 && metric_id != 313 && metric_id != 352)
   {
      MFEM_ABORT("The input mesh is inverted! Try an untangling metric.");
   }
   if (tauval < 0.0)
   {
      MFEM_VERIFY(target_t == TargetConstructor::IDEAL_SHAPE_UNIT_SIZE,
                  "Untangling is supported only for ideal targets.");

      const DenseMatrix &Wideal =
         Geometries.GetGeomToPerfGeomJac(fespace->GetFE(0)->GetGeomType());
      tauval /= Wideal.Det();

      // Slightly below minJ0 to avoid div by 0.
      tauval -= 0.01 * h0.Min();
   }

   const double init_energy = a.GetGridFunctionEnergy(x);

   // Visualize the starting mesh and metric values.
   // Note that for combinations of metrics, this only shows the first metric.
   if (visualization)
   {
      char title[] = "Initial metric values";
      vis_tmop_metric_s(mesh_poly_deg, *metric, *target_c, *mesh, title, 0);
   }

   // 13. Fix all boundary nodes, or fix only a given component depending on the
   //     boundary attributes of the given mesh. Attributes 1/2/3 correspond to
   //     fixed x/y/z components of the node. Attribute 4 corresponds to an
   //     entirely fixed node. Other boundary attributes do not affect the node
   //     movement boundary conditions.
   if (move_bnd == false)
   {
      Array<int> ess_bdr(mesh->bdr_attributes.Max());
      ess_bdr = 1;
      a.SetEssentialBC(ess_bdr);
   }
   else
   {
      int n = 0;
      for (int i = 0; i < mesh->GetNBE(); i++)
      {
         const int nd = fespace->GetBE(i)->GetDof();
         const int attr = mesh->GetBdrElement(i)->GetAttribute();
         MFEM_VERIFY(!(dim == 2 && attr == 3),
                     "Boundary attribute 3 must be used only for 3D meshes. "
                     "Adjust the attributes (1/2/3/4 for fixed x/y/z/all "
                     "components, rest for free nodes), or use -fix-bnd.");
         if (attr == 1 || attr == 2 || attr == 3) { n += nd; }
         if (attr == 4) { n += nd * dim; }
      }
      Array<int> ess_vdofs(n), vdofs;
      n = 0;
      for (int i = 0; i < mesh->GetNBE(); i++)
      {
         const int nd = fespace->GetBE(i)->GetDof();
         const int attr = mesh->GetBdrElement(i)->GetAttribute();
         fespace->GetBdrElementVDofs(i, vdofs);
         if (attr == 1) // Fix x components.
         {
            for (int j = 0; j < nd; j++)
            { ess_vdofs[n++] = vdofs[j]; }
         }
         else if (attr == 2) // Fix y components.
         {
            for (int j = 0; j < nd; j++)
            { ess_vdofs[n++] = vdofs[j+nd]; }
         }
         else if (attr == 3) // Fix z components.
         {
            for (int j = 0; j < nd; j++)
            { ess_vdofs[n++] = vdofs[j+2*nd]; }
         }
         else if (attr == 4) // Fix all components.
         {
            for (int j = 0; j < vdofs.Size(); j++)
            { ess_vdofs[n++] = vdofs[j]; }
         }
      }
      a.SetEssentialVDofs(ess_vdofs);
   }

   // 14. As we use the Newton method to solve the resulting nonlinear system,
   //     here we setup the linear solver for the system's Jacobian.
   Solver *S = NULL, *S_prec = NULL;
   const double linsol_rtol = 1e-12;
   if (lin_solver == 0)
   {
      S = new DSmoother(1, 1.0, max_lin_iter);
   }
   else if (lin_solver == 1)
   {
      CGSolver *cg = new CGSolver;
      cg->SetMaxIter(max_lin_iter);
      cg->SetRelTol(linsol_rtol);
      cg->SetAbsTol(0.0);
      cg->SetPrintLevel(verbosity_level >= 2 ? 3 : -1);
      S = cg;
   }
   else
   {
      MINRESSolver *minres = new MINRESSolver;
      minres->SetMaxIter(max_lin_iter);
      minres->SetRelTol(linsol_rtol);
      minres->SetAbsTol(0.0);
      if (verbosity_level > 2) { minres->SetPrintLevel(1); }
      minres->SetPrintLevel(verbosity_level == 2 ? 3 : -1);
      if (lin_solver == 3 || lin_solver == 4)
      {
         S_prec = new DSmoother((lin_solver == 3) ? 0 : 1, 1.0, 1);
         minres->SetPreconditioner(*S_prec);
      }
      S = minres;
   }

   // Perform the nonlinear optimization.
   const IntegrationRule &ir =
      irules->Get(fespace->GetFE(0)->GetGeomType(), quad_order);
   TMOPNewtonSolver solver(ir, solver_type);
   // Provide all integration rules in case of a mixed mesh.
   solver.SetIntegrationRules(*irules, quad_order);
   if (solver_type == 0)
   {
      // Specify linear solver when we use a Newton-based solver.
      solver.SetPreconditioner(*S);
   }
   // For untangling, the solver will update the min det(T) values.
   if (tauval < 0.0) { solver.SetMinDetPtr(&tauval); }
   solver.SetMaxIter(solver_iter);
   solver.SetRelTol(solver_rtol);
   solver.SetAbsTol(0.0);
   solver.SetPrintLevel(verbosity_level >= 1 ? 1 : -1);
   solver.SetOperator(a);
   solver.Mult(b, x.GetTrueVector());
   x.SetFromTrueVector();
   if (solver.GetConverged() == false)
   {
      cout << "Nonlinear solver: rtol = " << solver_rtol << " not achieved.\n";
   }

   // 15. Save the optimized mesh to a file. This output can be viewed later
   //     using GLVis: "glvis -m optimized.mesh".
   {
      ofstream mesh_ofs("optimized.mesh");
      mesh_ofs.precision(14);
      mesh->Print(mesh_ofs);
   }

   // 16. Compute the amount of energy decrease.
   const double fin_energy = a.GetGridFunctionEnergy(x);
   double metric_part = fin_energy;
   if (lim_const > 0.0 || adapt_lim_const > 0.0)
   {
      lim_coeff.constant = 0.0;
      coef_zeta.constant = 0.0;
      metric_part = a.GetGridFunctionEnergy(x);
      lim_coeff.constant = lim_const;
      coef_zeta.constant = adapt_lim_const;
   }
   cout << "Initial strain energy: " << init_energy
        << " = metrics: " << init_energy
        << " + limiting term: " << 0.0 << endl;
   cout << "  Final strain energy: " << fin_energy
        << " = metrics: " << metric_part
        << " + limiting term: " << fin_energy - metric_part << endl;
   cout << "The strain energy decreased by: " << setprecision(12)
        << (init_energy - fin_energy) * 100.0 / init_energy << " %." << endl;

   // 17. Visualize the final mesh and metric values.
   if (visualization)
   {
      char title[] = "Final metric values";
      vis_tmop_metric_s(mesh_poly_deg, *metric, *target_c, *mesh, title, 600);
   }

   if (adapt_lim_const > 0.0 && visualization)
   {
      socketstream vis0;
      common::VisualizeField(vis0, "localhost", 19916, zeta_0, "Xi 0",
                             600, 600, 300, 300);
   }

   // 18. Visualize the mesh displacement.
   if (visualization)
   {
      x0 -= x;
      osockstream sock(19916, "localhost");
      sock << "solution\n";
      mesh->Print(sock);
      x0.Save(sock);
      sock.send();
      sock << "window_title 'Displacements'\n"
           << "window_geometry "
           << 1200 << " " << 0 << " " << 600 << " " << 600 << "\n"
           << "keys jRmclA" << endl;
   }

   // 19. Free the used memory.
   delete S_prec;
   delete S;
   delete target_c2;
   delete metric2;
   delete coeff1;
   delete adapt_evaluator;
   delete target_c;
   delete adapt_coeff;
   delete metric;
   delete fespace;
   delete fec;
   delete mesh;

   return 0;
}<|MERGE_RESOLUTION|>--- conflicted
+++ resolved
@@ -81,21 +81,12 @@
 //   3D pinched sphere shape (the mesh is in the mfem/data GitHub repository):
 //   * mesh-optimizer -m ../../../mfem_data/ball-pert.mesh -o 4 -mid 303 -tid 1 -ni 20 -li 500 -fix-bnd
 //   2D non-conforming shape and equal size:
-<<<<<<< HEAD
-//     mesh-optimizer -m ./amr-quad-q2.mesh -o 2 -rs 1 -mid 9 -tid 2 -ni 200 -ls 2 -li 100 -bnd -qt 1 -qo 8
-//
-//   2D untangling:
-//     mesh-optimizer -m jagged.mesh -o 2 -rs 0 -mid 22 -tid 1 -ni 50 -li 50 -qo 4 -fd
-//   3D untangling (the mesh is in the mfem/data GitHub repository):
-//   * mesh-optimizer -m ../../../mfem_data/cube-holes-inv.mesh -o 3 -rs 0 -mid 313 -tid 1 -rtol 1e-5 -li 50 -qo 4 -fd
-=======
 //     mesh-optimizer -m ./amr-quad-q2.mesh -o 2 -rs 1 -mid 9 -tid 2 -ni 200 -bnd -qt 1 -qo 8
 //
 //   2D untangling:
 //     mesh-optimizer -m jagged.mesh -o 2 -mid 22 -tid 1 -ni 50 -li 50 -qo 4 -fd -vl 1
 //   3D untangling (the mesh is in the mfem/data GitHub repository):
 //   * mesh-optimizer -m ../../../mfem_data/cube-holes-inv.mesh -o 3 -mid 313 -tid 1 -rtol 1e-5 -li 50 -qo 4 -fd -vl 1
->>>>>>> e5b8a5da
 //
 
 #include "mfem.hpp"
