--- conflicted
+++ resolved
@@ -28,11 +28,7 @@
 //
 // Sample runs:
 //    mpirun -np 2 pfindpts -m ../../data/rt-2d-q3.mesh -o 3
-<<<<<<< HEAD
-//    mpirun -np 2 pfindpts -m ../../data/rt-2d-q4-tri.mesh -o 4
-=======
 //    mpirun -np 2 pfindpts -m ../../data/rt-2d-p4-tri.mesh -o 4
->>>>>>> fa1e8014
 //    mpirun -np 2 pfindpts -m ../../data/inline-tri.mesh -o 3
 //    mpirun -np 2 pfindpts -m ../../data/inline-quad.mesh -o 3
 //    mpirun -np 2 pfindpts -m ../../data/inline-tet.mesh -o 3
