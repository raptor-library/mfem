# Copyright (c) 2010-2022, Lawrence Livermore National Security, LLC. Produced
# at the Lawrence Livermore National Laboratory. All Rights reserved. See files
# LICENSE and NOTICE for details. LLNL-CODE-806117.
#
# This file is part of the MFEM library. For more information and source code
# availability visit https://mfem.org.
#
# MFEM is free software; you can redistribute it and/or modify it under the
# terms of the BSD-3 license. We welcome feedback and contributions, see file
# CONTRIBUTING.md for details.

if (MFEM_USE_MPI)
  list(APPEND DIST_COMMON_SOURCES
        dist_solver.cpp
        sbm_solver.cpp
        marking.cpp
<<<<<<< HEAD
	elasticity.cpp)
  list(APPEND DIST_COMMON_HEADERS
        dist_solver.hpp
        sbm_solver.hpp
	sbm_aux.hpp
        marking.hpp
	elasticity.hpp)
=======
        extrapolator.cpp
	integ_algoim.cpp)
  list(APPEND DIST_COMMON_HEADERS
        dist_solver.hpp
        sbm_solver.hpp
        sbm_aux.hpp
        marking.hpp
        extrapolator.hpp
	integ_algoim.hpp)
>>>>>>> 37d82e22

  convert_filenames_to_full_paths(DIST_COMMON_SOURCES)
  convert_filenames_to_full_paths(DIST_COMMON_HEADERS)

  set(DIST_COMMON_FILES
      EXTRA_SOURCES ${DIST_COMMON_SOURCES}
      EXTRA_HEADERS ${DIST_COMMON_HEADERS})

  add_mfem_miniapp(distance
    MAIN distance.cpp
    ${DIST_COMMON_FILES}
    LIBRARIES mfem mfem-common)

  add_mfem_miniapp(diffusion
    MAIN diffusion.cpp
    ${DIST_COMMON_FILES}
    LIBRARIES mfem mfem-common)

<<<<<<< HEAD
add_mfem_miniapp(elast_test
        MAIN elast_test.cpp
	${DIST_COMMON_FILES}
        LIBRARIES mfem mfem-common)

add_mfem_miniapp(elast_eltest
        MAIN elast_eltest.cpp
        ${DIST_COMMON_FILES}
        LIBRARIES mfem mfem-common)

add_mfem_miniapp(elast_nntest
        MAIN elast_nntest.cpp
        ${DIST_COMMON_FILES}
        LIBRARIES mfem mfem-common)


=======
  add_mfem_miniapp(extrapolate
    MAIN extrapolate.cpp
    ${DIST_COMMON_FILES}
    LIBRARIES mfem mfem-common)

  add_mfem_miniapp(algoim_test
    MAIN algoim_test.cpp
    ${DIST_COMMON_FILES}
    LIBRARIES mfem mfem-common)

  if (MFEM_ENABLE_TESTING)
    add_test(NAME shifted_distance_np${MFEM_MPI_NP}
      COMMAND ${MPIEXEC} ${MPIEXEC_NUMPROC_FLAG} ${MFEM_MPI_NP}
      ${MPIEXEC_PREFLAGS}
      $<TARGET_FILE:distance> -no-vis
      ${MPIEXEC_POSTFLAGS})

    add_test(NAME shifted_diffusion_np${MFEM_MPI_NP}
      COMMAND ${MPIEXEC} ${MPIEXEC_NUMPROC_FLAG} ${MFEM_MPI_NP}
      ${MPIEXEC_PREFLAGS}
      $<TARGET_FILE:diffusion> -no-vis
      ${MPIEXEC_POSTFLAGS})
  endif()
>>>>>>> 37d82e22
endif ()<|MERGE_RESOLUTION|>--- conflicted
+++ resolved
@@ -14,25 +14,17 @@
         dist_solver.cpp
         sbm_solver.cpp
         marking.cpp
-<<<<<<< HEAD
+	extrapolator.cpp
+	integ_algoim.cpp
 	elasticity.cpp)
   list(APPEND DIST_COMMON_HEADERS
         dist_solver.hpp
         sbm_solver.hpp
 	sbm_aux.hpp
         marking.hpp
-	elasticity.hpp)
-=======
-        extrapolator.cpp
-	integ_algoim.cpp)
-  list(APPEND DIST_COMMON_HEADERS
-        dist_solver.hpp
-        sbm_solver.hpp
-        sbm_aux.hpp
-        marking.hpp
-        extrapolator.hpp
+	elasticity.hpp
+	extrapolator.hpp
 	integ_algoim.hpp)
->>>>>>> 37d82e22
 
   convert_filenames_to_full_paths(DIST_COMMON_SOURCES)
   convert_filenames_to_full_paths(DIST_COMMON_HEADERS)
@@ -51,7 +43,6 @@
     ${DIST_COMMON_FILES}
     LIBRARIES mfem mfem-common)
 
-<<<<<<< HEAD
 add_mfem_miniapp(elast_test
         MAIN elast_test.cpp
 	${DIST_COMMON_FILES}
@@ -67,8 +58,6 @@
         ${DIST_COMMON_FILES}
         LIBRARIES mfem mfem-common)
 
-
-=======
   add_mfem_miniapp(extrapolate
     MAIN extrapolate.cpp
     ${DIST_COMMON_FILES}
@@ -92,5 +81,4 @@
       $<TARGET_FILE:diffusion> -no-vis
       ${MPIEXEC_POSTFLAGS})
   endif()
->>>>>>> 37d82e22
 endif ()