--- conflicted
+++ resolved
@@ -540,13 +540,8 @@
 set(MFEM_TPLS OPENMP HYPRE LAPACK BLAS SuperLUDist STRUMPACK METIS SuiteSparse
     SUNDIALS PETSC SLEPC MUMPS AXOM FMS CONDUIT Ginkgo GNUTLS GSLIB
     NETCDF MPFR PUMI HIOP POSIXCLOCKS MFEMBacktrace ZLIB OCCA CEED RAJA UMPIRE
-<<<<<<< HEAD
-    ADIOS2 CUBLAS CUSPARSE MKL_CPARDISO AMGX CALIPER CODIPACK BENCHMARK PARELAG
-    MPI_CXX HIP HIPSPARSE MOONOLITH BLITZ ALGOIM ENZYME JIT)
-=======
     ADIOS2 CUBLAS CUSPARSE MKL_CPARDISO MKL_PARDISO AMGX CALIPER CODIPACK
-    BENCHMARK PARELAG MPI_CXX HIP HIPSPARSE MOONOLITH BLITZ ALGOIM ENZYME)
->>>>>>> 38eeefb2
+    BENCHMARK PARELAG MPI_CXX HIP HIPSPARSE MOONOLITH BLITZ ALGOIM ENZYME JIT)
 
 # Add all *_FOUND libraries in the variable TPL_LIBRARIES.
 set(TPL_LIBRARIES "")
