//                          MFEM Example 1, modified
//
// This code has been modified from `ex1.cpp` provided in the examples of
// MFEM.  The sections not marked as related to Ginkgo are largely unchanged
// from the version provided by MFEM.
//
// This code also contains portions from `miniapps/performance/ex1.cpp`
// pertaining to the LOR preconditioner.  The preconditioner types
// used in this example are applied to the SparseMatrix created from
// the LOR mesh, so they are all LOR preconditioners with different
// subtypes.
//
// The default mesh option is "beam-hex.mesh", provided by MFEM.
// Important non-default options:
//  -m [file] : Mesh file.
//  -d "cuda" : Use the MFEM cuda backend and Ginkgo CudaExecutor.
//  -pc-type "gko:ilu" : Use the Ginkgo ILU preconditioner (default is Block
//                       Jacobi)
//  -pc-type "none" : No LOR preconditioner
//
//  Options only for the Block Jacobi preconditioner (default:)
//  -pc-so "none" : Don't let Ginkgo automatically pick options for precision
//                  reduction in the storage of the Block Jacobi preconditioner
//  -pc-acc [value] : Accuracy parameter.
//
// MFEM's provided information about `ex1.cpp`:
// Description:  This example code demonstrates the use of MFEM to define a
//               simple finite element discretization of the Laplace problem
//               -Delta u = 1 with homogeneous Dirichlet boundary conditions.
//               Specifically, we discretize using a FE space of the specified
//               order, or if order < 1 using an isoparametric/isogeometric
//               space (i.e. quadratic for quadratic curvilinear mesh, NURBS for
//               NURBS mesh, etc.)
//
//               The example highlights the use of mesh refinement, finite
//               element grid functions, as well as linear and bilinear forms
//               corresponding to the left-hand side and right-hand side of the
//               discrete linear system. We also cover the explicit elimination
//               of essential boundary conditions, static condensation, and the
//               optional connection to the GLVis tool for visualization.

#include "mfem.hpp"
#include "custom_logger.hpp"

#include <fstream>
#include <iostream>

using namespace std;
using namespace mfem;

void PermuteSparseMatrix(SparseMatrix &A, Array<int> &pinv, double shift=0.0)
{
   int n = pinv.Size();

   SparseMatrix PA(A);

   Array<int> p(n);
   for (int i=0; i<n; ++i)
   {
      p[pinv[i]] = i;
   }

   // Set LU = A(P,P) using the permutation generated above
   const int *IA = A.GetI();
   const int *JA = A.GetJ();
   const double *VA = A.GetData();

   int *I = PA.GetI();
   int *J = PA.GetJ();
   double *V = PA.GetData();

   I[0] = 0;
   for (int i=0; i<n; ++i)
   {
      int pi = p[i];
      int nnz_pi = IA[pi+1] - IA[pi];
      I[i+1] = I[i] + nnz_pi;
      for (int jj=0; jj<nnz_pi; ++jj)
      {
         int pj = JA[IA[pi] + jj];
         int j = pinv[pj];

         J[I[i] + jj] = j;
         V[I[i] + jj] = VA[IA[pi] + jj];
         if (i == j) { V[I[i] + jj] += shift; }
      }
   }

   PA.SortColumnIndices();
   PA.Swap(A);
}

// helper functions for cg/pcg solve with timer and iter count return
int cg_solve(const Operator &A, const Vector &b, Vector &x,
        int print_iter, int max_num_iter,
        double RTOLERANCE, double ATOLERANCE, double &it_time)
{

   int total_its = 0;
 
   CGSolver cg;
   cg.SetPrintLevel(print_iter);
   cg.SetMaxIter(max_num_iter);
   cg.SetRelTol(sqrt(RTOLERANCE));
   cg.SetAbsTol(sqrt(ATOLERANCE));
   cg.SetOperator(A);

   tic_toc.Clear();
   tic_toc.Start();
   
   cg.Mult(b, x);
  
   tic_toc.Stop();
   it_time = tic_toc.RealTime();

   return cg.GetNumIterations();
}

int pcg_solve(const Operator &A, Solver &B, const Vector &b, Vector &x,
        int print_iter, int max_num_iter,
        double RTOLERANCE, double ATOLERANCE, double &it_time)
{

   int total_its = 0;
 
   CGSolver pcg;
   pcg.SetPrintLevel(print_iter);
   pcg.SetMaxIter(max_num_iter);
   pcg.SetRelTol(sqrt(RTOLERANCE));
   pcg.SetAbsTol(sqrt(ATOLERANCE));
   pcg.SetOperator(A);
   pcg.SetPreconditioner(B);

   tic_toc.Clear();
   tic_toc.Start();
   
   pcg.Mult(b, x);
  
   tic_toc.Stop();
   it_time = tic_toc.RealTime();

   return pcg.GetNumIterations();
}

int main(int argc, char *argv[])
{
   // 1. Parse command-line options.
   const char *mesh_file = "../../data/beam-hex.mesh";
   int order = 2;
   const char *basis_type = "G"; // Gauss-Lobatto
   bool static_cond = false;
   bool pa = true;
   const char *device_config = "cpu";
   bool visualization = true;
   const char *pc_type = "gko:bj";
   const char *pc_storage_opt = "auto";
   double pc_acc = 1.e-1;
   int pc_max_bs = 32;
<<<<<<< HEAD
   bool permute = false;
   bool skip_sort = false;
   bool output_mesh = true;
=======
   int permute = 0;
   bool output_mesh = false;
>>>>>>> 0b2e90df
   int isai_sparsity_power = 1;

   OptionsParser args(argc, argv);
   args.AddOption(&mesh_file, "-m", "--mesh", "Mesh file to use.");
   args.AddOption(&order, "-o", "--order",
                  "Finite element order (polynomial degree) or -1 for"
                  " isoparametric space.");
   args.AddOption(&static_cond, "-sc", "--static-condensation", "-no-sc",
                  "--no-static-condensation", "Enable static condensation.");
   args.AddOption(&pa, "-pa", "--partial-assembly", "-no-pa",
                  "--no-partial-assembly", "Enable Partial Assembly.");
   args.AddOption(&device_config, "-d", "--device",
                  "Device configuration string, see Device::Configure().");
   args.AddOption(&visualization, "-vis", "--visualization", "-no-vis",
                  "--no-visualization",
                  "Enable or disable GLVis visualization.");
   args.AddOption(&pc_type, "-pc-type", "--preconditioner-type",
                  "Type of preconditioner used on LOR matrix.");
   args.AddOption(&pc_storage_opt, "-pc-so",
                  "--preconditioner-storage-optimization",
                  "Type of precision storage optimization to use for Ginkgo BlockJacobi.");
   args.AddOption(&pc_acc, "-pc-acc", "--preconditioner-accuracy",
                  "Accuracy parameter for Ginkgo BlockJacobi.");
   args.AddOption(&pc_max_bs, "-pc-mbs", "--preconditioner-max-block-size",
                  "Maximum block size for Ginkgo BlockJacobi.");
<<<<<<< HEAD
   args.AddOption(&permute, "-per", "--permutation", "-no-per",
                  "--no-permutation", "Enable preconditioner permutation.");
   args.AddOption(&skip_sort, "-skip-sort", "--skip-sort", "-sort",
                  "--do-sort", "Skip matrix sorting for ISAI creation.");
=======
   args.AddOption(&permute, "-per", "--permutation", "Specify preconditioner permutation.");
>>>>>>> 0b2e90df
   args.AddOption(&isai_sparsity_power, "-isai-sp", "--isai-sparsity-power",
                  "Power to use for sparsity pattern of ISAI in Ginkgo ILU-ISAI.");
   args.Parse();
   if (!args.Good())
   {
      args.PrintUsage(cout);
      return 1;
   }
   args.PrintOptions(cout);

   enum PCType { NONE, GKO_BLOCK_JACOBI, GKO_ILU, GKO_ILU_ISAI, MFEM_GS, MFEM_UMFPACK };
   PCType pc_choice;
   bool pc = true;
   const char *trisolve_type = "exact"; //only used for ILU
   if (!strcmp(pc_type, "gko:bj")) { pc_choice = GKO_BLOCK_JACOBI; }
   else if (!strcmp(pc_type, "gko:ilu")) { pc_choice = GKO_ILU; }
   else if (!strcmp(pc_type, "gko:ilu-isai"))
   { 
     pc_choice = GKO_ILU_ISAI;
     trisolve_type = "isai";  
   }
   else if (!strcmp(pc_type, "mfem:gs")) { pc_choice = MFEM_GS; }
   else if (!strcmp(pc_type, "mfem:umf")) { pc_choice = MFEM_UMFPACK; }
   else if (!strcmp(pc_type, "none"))
   {
      pc_choice = NONE;
      pc = false;
   }
   else
   {
      mfem_error("Invalid Preconditioner specified");
      return 3;
   }

   // ---------------------------------------------------------------
   // -------------------- Start Ginkgo set-up ----------------------

   // Create Ginkgo executor.

   // This will point to the selected executor default executor
   std::shared_ptr<gko::Executor> executor;

   // We will always need an OpenMP executor.
   auto omp_executor = gko::OmpExecutor::create();

   // If the user has requested to use CUDA, then build a
   // CudaExecutor and set `executor` to it; otherwise,
   // use the OmpExecutor
   if (!strcmp(device_config, "cuda"))
   {
      auto cuda_executor =
         gko::CudaExecutor::create(0, gko::OmpExecutor::create());
      executor = cuda_executor;
   }
   else
   {
      executor = omp_executor;
   }

   // --------------------- End Ginkgo set-up -----------------------
   // ---------------------------------------------------------------

   // See class BasisType in fem/fe_coll.hpp for available basis types
   int basis = BasisType::GetType(basis_type[0]);
   cout << "Using " << BasisType::Name(basis) << " basis ..." << endl;

   // 2. Enable hardware devices such as GPUs, and programming models such as
   //    CUDA, OCCA, RAJA and OpenMP based on command line options.
   Device device(device_config);
   device.Print();

   // 3. Read the mesh from the given mesh file. We can handle triangular,
   //    quadrilateral, tetrahedral, hexahedral, surface and volume meshes with
   //    the same code.
   Mesh *mesh = new Mesh(mesh_file, 1, 1);
   int dim = mesh->Dimension();

   // 4. Refine the mesh to increase the resolution. In this example we do
   //    'ref_levels' of uniform refinement. We choose 'ref_levels' to be the
   //    largest number that gives a final mesh with no more than 20,000
   //    elements.
   {
      int ref_levels =
         (int)floor(log(20000. / mesh->GetNE()) / log(2.) / dim);
      for (int l = 0; l < ref_levels; l++)
      {
         mesh->UniformRefinement();
      }
   }

   cout << "Number of mesh elements: " << mesh->GetNE() << endl;

   // 5. Define a finite element space on the mesh. Here we use continuous
   //    Lagrange finite elements of the specified order. If order < 1, we
   //    instead use an isoparametric/isogeometric space.
   FiniteElementCollection *fec;
   if (order > 0)
   {
      fec = new H1_FECollection(order, dim, basis);
   }
   else if (mesh->GetNodes())
   {
      fec = mesh->GetNodes()->OwnFEC();
      cout << "Using isoparametric FEs: " << fec->Name() << endl;
   }
   else
   {
      fec = new H1_FECollection(order = 1, dim, basis);
   }
   FiniteElementSpace *fespace = new FiniteElementSpace(mesh, fec);
   cout << "Number of finite element unknowns: " << fespace->GetTrueVSize()
        << endl;

   // Create the LOR mesh and finite element space. In the settings of this
   // example, we can transfer between HO and LOR with the identity operator.
   Mesh *mesh_lor = NULL;
   FiniteElementCollection *fec_lor = NULL;
   FiniteElementSpace *fespace_lor = NULL;
   Array<int> *inv_reordering = NULL;
   if (pc)
   {
      int basis_lor = basis;
      if (basis == BasisType::Positive) { basis_lor=BasisType::ClosedUniform; }
      mesh_lor = new Mesh(mesh, order, basis_lor);
      fec_lor = new H1_FECollection(1, dim);
      fespace_lor = new FiniteElementSpace(mesh_lor, fec_lor);

      if (permute == 1) {
           const Table &pre_reorder_dofs = fespace_lor->GetElementToDofTable();
           const Table pre_reorder_dofs_copy(pre_reorder_dofs);
           fespace_lor->ReorderElementToDofTable();
           const Table &post_reorder_dofs = fespace_lor->GetElementToDofTable();

           inv_reordering = new Array<int>(fespace_lor->GetTrueVSize());
           for (int i = 0; i < pre_reorder_dofs.Size(); i++) {

               Array<int> old_row;
               Array<int> new_row;
               pre_reorder_dofs_copy.GetRow(i, old_row);
               post_reorder_dofs.GetRow(i, new_row);
               for (int j = 0; j < pre_reorder_dofs_copy.RowSize(i); j++) {
                 int new_dof = new_row[j];
                 int old_dof = old_row[j];
                 (*inv_reordering)[old_dof] = new_dof;
              }
           }
      }
   }

   // 6. Determine the list of true (i.e. conforming) essential boundary dofs.
   //    In this example, the boundary conditions are defined by marking all
   //    the boundary attributes from the mesh as essential (Dirichlet) and
   //    converting them to a list of true dofs.
   Array<int> ess_tdof_list;
   if (mesh->bdr_attributes.Size())
   {
      Array<int> ess_bdr(mesh->bdr_attributes.Max());
      ess_bdr = 1;
      fespace->GetEssentialTrueDofs(ess_bdr, ess_tdof_list);
   }

   Array<int> ess_pc_tdof_list(ess_tdof_list.Size());

   if (permute == 1) {
     for (int i = 0; i < ess_tdof_list.Size(); i++)
      {
         ess_pc_tdof_list.operator[](i) = inv_reordering->operator[](
                ess_tdof_list.operator[](i));
      }
   }
   else {

      Array<int> ess_bdr(mesh->bdr_attributes.Max());
      ess_bdr = 1;
      fespace->GetEssentialTrueDofs(ess_bdr, ess_pc_tdof_list);
   }

   // Array<int> ess_bdr(mesh->bdr_attributes.Max());
   // ess_bdr = 1;
   // fespace->GetEssentialTrueDofs(ess_bdr, ess_pc_tdof_list);

   // 7. Set up the linear form b(.) which corresponds to the right-hand side
   // of
   //    the FEM linear system, which in this case is (1,phi_i) where phi_i are
   //    the basis functions in the finite element fespace.
   LinearForm *b = new LinearForm(fespace);

   ConstantCoefficient one(1.0);
   b->AddDomainIntegrator(new DomainLFIntegrator(one));
   b->Assemble();

   // 8. Define the solution vector x as a finite element grid function
   //    corresponding to fespace. Initialize x with initial guess of zero,
   //    which satisfies the boundary conditions.
   GridFunction x(fespace);
   x = 0.0;

   // 9. Set up the bilinear form a(.,.) on the finite element space
   //    corresponding to the Laplacian operator -Delta, by adding the
   //    Diffusion domain integrator.
   BilinearForm *a = new BilinearForm(fespace);
   BilinearForm *a_pc = NULL;
   if (pc) { a_pc = new BilinearForm(fespace_lor); }
   if (pa)
   {
      a->SetAssemblyLevel(AssemblyLevel::PARTIAL);
   }
   a->AddDomainIntegrator(new DiffusionIntegrator(one));

   // 10. Assemble the bilinear form and the corresponding linear system,
   //     applying any necessary transformations such as: eliminating boundary
   //     conditions, applying conforming constraints for non-conforming AMR,
   //     static condensation, etc.
   if (static_cond)
   {
      a->EnableStaticCondensation();
   }
   a->Assemble();

   OperatorPtr A;
   Vector B, X;

   a->FormLinearSystem(ess_tdof_list, x, *b, A, X, B);

   // 11. Solve the linear system A X = B.
   double it_time = 0.;
   int total_its = 0;

   SparseMatrix A_pc;
   if (pc)
   {

      tic_toc.Clear();
      tic_toc.Start();

      a_pc->AddDomainIntegrator(new DiffusionIntegrator(one));
      a_pc->UsePrecomputedSparsity();
      a_pc->Assemble();
      a_pc->FormSystemMatrix(ess_pc_tdof_list, A_pc);

      if (permute == 2)
      {
         Array<int> perm(fespace_lor->GetTrueVSize());
         SparseMatrix A_pc_tmp(A_pc);
         MinimumDiscardedFillOrdering(A_pc_tmp, perm);
         inv_reordering = new Array<int>(fespace_lor->GetTrueVSize());
         for (int i=0; i<perm.Size(); ++i)
         {
            (*inv_reordering)[perm[i]] = i;
         }
         PermuteSparseMatrix(A_pc, *inv_reordering);
      }

      tic_toc.Stop();
      std::cout << "Real time creating A_pc SparseMatrix: " <<
                 tic_toc.RealTime() << std::endl;

      if (pc_choice == GKO_BLOCK_JACOBI)
      {

         // Create Ginkgo Jacobi preconditioner
         if (permute) {
            tic_toc.Clear();
            tic_toc.Start();
            GinkgoWrappers::GinkgoJacobiPreconditioner M(executor, A_pc, *inv_reordering, pc_storage_opt,
                                                      pc_acc, pc_max_bs);
            tic_toc.Stop();
            std::cout << "Real time creating Ginkgo BlockJacobi preconditioner: " <<
                   tic_toc.RealTime() << std::endl;

            // Use preconditioned CG
             total_its = pcg_solve(*A, M, B, X, 0, X.Size(), 1e-12, 0.0, it_time);

            std::cout << "Real time in PCG: " << it_time << std::endl;
         } else {
            tic_toc.Clear();
            tic_toc.Start();
            GinkgoWrappers::GinkgoJacobiPreconditioner M(executor, A_pc, pc_storage_opt,
                                                      pc_acc, pc_max_bs);
            tic_toc.Stop();
            std::cout << "Real time creating Ginkgo BlockJacobi preconditioner: " <<
                   tic_toc.RealTime() << std::endl;

            // Use preconditioned CG
             total_its = pcg_solve(*A, M, B, X, 0, X.Size(), 1e-12, 0.0, it_time);

            std::cout << "Real time in PCG: " << it_time << std::endl;
         }
       
      }
      else if (pc_choice == GKO_ILU || pc_choice == GKO_ILU_ISAI)
      {
       
           // Create Ginkgo ILU preconditioner
  
         if (permute) {

           //* Add logger for ILU creation
      /*     auto ilu_logger =
                std::make_shared<MFEMOutOperationLogger>(executor, false);
           executor->add_logger(ilu_logger); */
           //

           tic_toc.Clear();
           tic_toc.Start();

           GinkgoWrappers::GinkgoIluPreconditioner M(executor, A_pc, *inv_reordering,
                                                     trisolve_type, isai_sparsity_power, skip_sort);

           tic_toc.Stop();
           std::cout << "Real time creating Ginkgo Ilu preconditioner: " <<
                     tic_toc.RealTime() << std::endl;

           //* Remove creation logger
     /*      executor->remove_logger(gko::lend(ilu_logger));
           // Create solve logger
           auto solve_logger = 
                std::make_shared<MFEMOutOperationLogger>(executor, false);
           executor->add_logger(solve_logger); */
           //

            
           //TMP: output ISAI matrices to compare:
     /*      if (trisolve_type == "isai") {
             std::cout << "Writing ISAI matrices..." << std::endl;

             ofstream l_ofs("isai-l-mat.dat");
             ofstream u_ofs("isai-u-mat.dat");
             
             using l_solver_type = gko::preconditioner::LowerIsai<>;
             using u_solver_type = gko::preconditioner::UpperIsai<>;
             auto ilu_precond = gko::as<gko::preconditioner::Ilu<l_solver_type,
                                                                 u_solver_type>>(
                                                                M.get_gko_precond()); 
             const gko::matrix::Csr<> *isai_l_mat = ilu_precond->get_l_solver().get()->
                                                         get_approximate_inverse().get();
             const gko::matrix::Csr<> *isai_u_mat = ilu_precond->get_u_solver().get()->
                                                         get_approximate_inverse().get();
             gko::write(l_ofs, isai_l_mat, gko::layout_type::coordinate);
             gko::write(u_ofs, isai_u_mat, gko::layout_type::coordinate);

           } */
           // END TMP

           // Use preconditioned CG
           total_its = pcg_solve(*A, M, B, X, 0, X.Size(), 1e-12, 0.0, it_time);

           std::cout << "Real time in PCG: " << it_time << std::endl;

           //* Remove logger and write output
       /*    executor->remove_logger(gko::lend(solve_logger));
           std::cout << "\nILU Creation Logger: " << std::endl;
           ilu_logger->write_data();
           std::cout << "\nSolve Logger: " << std::endl;
           solve_logger->write_data(); */
           //*
           
         } else {

           //* Add logger for ILU creation
      /*     auto ilu_logger =
                std::make_shared<MFEMOutOperationLogger>(executor, false);
           executor->add_logger(ilu_logger);  */
           //

           tic_toc.Clear();
           tic_toc.Start();

           GinkgoWrappers::GinkgoIluPreconditioner M(executor, A_pc, trisolve_type,
                                                      isai_sparsity_power, skip_sort);

           tic_toc.Stop();
           std::cout << "Real time creating Ginkgo Ilu preconditioner: " <<
                     tic_toc.RealTime() << std::endl;

           //* Remove creation logger
    /*       executor->remove_logger(gko::lend(ilu_logger));
           // Create solve logger
           auto solve_logger = 
                std::make_shared<MFEMOutOperationLogger>(executor, false);
           executor->add_logger(solve_logger); */
           //

           //TMP: output ISAI matrices to compare:
/*           if (trisolve_type == "isai") {
             std::cout << "Writing ISAI matrices..." << std::endl;

             ofstream l_ofs("isai-l-mat.dat");
             ofstream u_ofs("isai-u-mat.dat");
             
             using l_solver_type = gko::preconditioner::LowerIsai<>;
             using u_solver_type = gko::preconditioner::UpperIsai<>;
             auto ilu_precond = gko::as<gko::preconditioner::Ilu<l_solver_type,
                                                                 u_solver_type>>(
                                                                M.get_gko_precond()); 
             const gko::matrix::Csr<> *isai_l_mat = ilu_precond->get_l_solver().get()->
                                                         get_approximate_inverse().get();
             const gko::matrix::Csr<> *isai_u_mat = ilu_precond->get_u_solver().get()->
                                                         get_approximate_inverse().get();
             gko::write(l_ofs, isai_l_mat, gko::layout_type::coordinate);
             gko::write(u_ofs, isai_u_mat, gko::layout_type::coordinate);

           }*/
           // END TMP

           // Use preconditioned CG
           total_its = pcg_solve(*A, M, B, X, 0, X.Size(), 1e-12, 0.0, it_time);

           std::cout << "Real time in PCG: " << it_time << std::endl;

           //* Remove logger and write output
    /*       executor->remove_logger(gko::lend(solve_logger));
           std::cout << "\nILU Creation Logger: " << std::endl;
           ilu_logger->write_data();
           std::cout << "\nSolve Logger: " << std::endl;
           solve_logger->write_data(); */
           //*
        }
      }
      else if (pc_choice == MFEM_GS)
      {

         // Create MFEM preconditioner
         tic_toc.Clear();
         tic_toc.Start();

         GSSmoother M(A_pc);

         tic_toc.Stop();
         std::cout << "Real time creating MFEM GS preconditioner: " <<
                   tic_toc.RealTime() << std::endl;

         // Use preconditioned CG
         total_its = pcg_solve(*A, M, B, X, 0, X.Size(), 1e-12, 0.0, it_time);

         std::cout << "Real time in PCG: " << it_time << std::endl;

      }
      else if (pc_choice == MFEM_UMFPACK)
      {

         // Create MFEM preconditioner
         tic_toc.Clear();
         tic_toc.Start();

         UMFPackSolver M;
         M.Control[UMFPACK_ORDERING] = UMFPACK_ORDERING_METIS;
         M.SetOperator(A_pc);

         tic_toc.Stop();
         std::cout << "Real time creating MFEM UMFPACK preconditioner: " <<
                   tic_toc.RealTime() << std::endl;

         // Use preconditioned CG
         total_its = pcg_solve(*A, M, B, X, 0, X.Size(), 1e-12, 0.0, it_time);

         std::cout << "Real time in PCG: " << it_time << std::endl;

      }
   }
   else
   {

      total_its = cg_solve(*A, B, X, 0, X.Size(), 1e-12, 0.0, it_time);

      std::cout << "Real time in CG: " << it_time << std::endl;
   }

   std::cout << "Total iterations: " << total_its << std::endl;
   std::cout << "Avg time per iteration: " << it_time/double(total_its) << std::endl;

   // 12. Recover the solution as a finite element grid function.
   a->RecoverFEMSolution(X, *b, x);

   // 13. Save the refined mesh and the solution. This output can be viewed
   // later
   //     using GLVis: "glvis -m refined.mesh -g sol.gf".

   if (output_mesh) {
     ofstream mesh_ofs("refined.mesh");
     mesh_ofs.precision(8);
     mesh->Print(mesh_ofs);
     ofstream sol_ofs("sol.gf");
     sol_ofs.precision(8);
     x.Save(sol_ofs);

     if (pc)
     {
        ofstream mesh_lor_ofs("lor-refined.mesh");
        mesh_lor_ofs.precision(8);
        mesh_lor->Print(mesh_lor_ofs);


        ofstream apc_lor_ofs("lor-mat.dat");
        mesh_lor_ofs.precision(8);
        A_pc.PrintCSR(apc_lor_ofs);
     }
   }

   // 14. Send the solution by socket to a GLVis server.
   if (visualization)
   {
      char vishost[] = "localhost";
      int visport = 19916;
      socketstream sol_sock(vishost, visport);
      sol_sock.precision(8);
      sol_sock << "solution\n" << *mesh << x << flush;
   }

   // 15. Free the used memory.
   delete a;
   delete b;
   delete fespace;
   delete fespace_lor;
   delete fec_lor;
   delete mesh_lor;
   if (order > 0)
   {
      delete fec;
   }
   delete mesh;
}
<|MERGE_RESOLUTION|>--- conflicted
+++ resolved
@@ -156,14 +156,9 @@
    const char *pc_storage_opt = "auto";
    double pc_acc = 1.e-1;
    int pc_max_bs = 32;
-<<<<<<< HEAD
-   bool permute = false;
+   int permute = 0;
    bool skip_sort = false;
    bool output_mesh = true;
-=======
-   int permute = 0;
-   bool output_mesh = false;
->>>>>>> 0b2e90df
    int isai_sparsity_power = 1;
 
    OptionsParser args(argc, argv);
@@ -189,14 +184,9 @@
                   "Accuracy parameter for Ginkgo BlockJacobi.");
    args.AddOption(&pc_max_bs, "-pc-mbs", "--preconditioner-max-block-size",
                   "Maximum block size for Ginkgo BlockJacobi.");
-<<<<<<< HEAD
-   args.AddOption(&permute, "-per", "--permutation", "-no-per",
-                  "--no-permutation", "Enable preconditioner permutation.");
+   args.AddOption(&permute, "-per", "--permutation", "Specify preconditioner permutation.");
    args.AddOption(&skip_sort, "-skip-sort", "--skip-sort", "-sort",
                   "--do-sort", "Skip matrix sorting for ISAI creation.");
-=======
-   args.AddOption(&permute, "-per", "--permutation", "Specify preconditioner permutation.");
->>>>>>> 0b2e90df
    args.AddOption(&isai_sparsity_power, "-isai-sp", "--isai-sparsity-power",
                   "Power to use for sparsity pattern of ISAI in Ginkgo ILU-ISAI.");
    args.Parse();
@@ -494,12 +484,6 @@
   
          if (permute) {
 
-           //* Add logger for ILU creation
-      /*     auto ilu_logger =
-                std::make_shared<MFEMOutOperationLogger>(executor, false);
-           executor->add_logger(ilu_logger); */
-           //
-
            tic_toc.Clear();
            tic_toc.Start();
 
@@ -510,57 +494,12 @@
            std::cout << "Real time creating Ginkgo Ilu preconditioner: " <<
                      tic_toc.RealTime() << std::endl;
 
-           //* Remove creation logger
-     /*      executor->remove_logger(gko::lend(ilu_logger));
-           // Create solve logger
-           auto solve_logger = 
-                std::make_shared<MFEMOutOperationLogger>(executor, false);
-           executor->add_logger(solve_logger); */
-           //
-
-            
-           //TMP: output ISAI matrices to compare:
-     /*      if (trisolve_type == "isai") {
-             std::cout << "Writing ISAI matrices..." << std::endl;
-
-             ofstream l_ofs("isai-l-mat.dat");
-             ofstream u_ofs("isai-u-mat.dat");
-             
-             using l_solver_type = gko::preconditioner::LowerIsai<>;
-             using u_solver_type = gko::preconditioner::UpperIsai<>;
-             auto ilu_precond = gko::as<gko::preconditioner::Ilu<l_solver_type,
-                                                                 u_solver_type>>(
-                                                                M.get_gko_precond()); 
-             const gko::matrix::Csr<> *isai_l_mat = ilu_precond->get_l_solver().get()->
-                                                         get_approximate_inverse().get();
-             const gko::matrix::Csr<> *isai_u_mat = ilu_precond->get_u_solver().get()->
-                                                         get_approximate_inverse().get();
-             gko::write(l_ofs, isai_l_mat, gko::layout_type::coordinate);
-             gko::write(u_ofs, isai_u_mat, gko::layout_type::coordinate);
-
-           } */
-           // END TMP
-
            // Use preconditioned CG
            total_its = pcg_solve(*A, M, B, X, 0, X.Size(), 1e-12, 0.0, it_time);
 
            std::cout << "Real time in PCG: " << it_time << std::endl;
 
-           //* Remove logger and write output
-       /*    executor->remove_logger(gko::lend(solve_logger));
-           std::cout << "\nILU Creation Logger: " << std::endl;
-           ilu_logger->write_data();
-           std::cout << "\nSolve Logger: " << std::endl;
-           solve_logger->write_data(); */
-           //*
-           
          } else {
-
-           //* Add logger for ILU creation
-      /*     auto ilu_logger =
-                std::make_shared<MFEMOutOperationLogger>(executor, false);
-           executor->add_logger(ilu_logger);  */
-           //
 
            tic_toc.Clear();
            tic_toc.Start();
@@ -572,48 +511,11 @@
            std::cout << "Real time creating Ginkgo Ilu preconditioner: " <<
                      tic_toc.RealTime() << std::endl;
 
-           //* Remove creation logger
-    /*       executor->remove_logger(gko::lend(ilu_logger));
-           // Create solve logger
-           auto solve_logger = 
-                std::make_shared<MFEMOutOperationLogger>(executor, false);
-           executor->add_logger(solve_logger); */
-           //
-
-           //TMP: output ISAI matrices to compare:
-/*           if (trisolve_type == "isai") {
-             std::cout << "Writing ISAI matrices..." << std::endl;
-
-             ofstream l_ofs("isai-l-mat.dat");
-             ofstream u_ofs("isai-u-mat.dat");
-             
-             using l_solver_type = gko::preconditioner::LowerIsai<>;
-             using u_solver_type = gko::preconditioner::UpperIsai<>;
-             auto ilu_precond = gko::as<gko::preconditioner::Ilu<l_solver_type,
-                                                                 u_solver_type>>(
-                                                                M.get_gko_precond()); 
-             const gko::matrix::Csr<> *isai_l_mat = ilu_precond->get_l_solver().get()->
-                                                         get_approximate_inverse().get();
-             const gko::matrix::Csr<> *isai_u_mat = ilu_precond->get_u_solver().get()->
-                                                         get_approximate_inverse().get();
-             gko::write(l_ofs, isai_l_mat, gko::layout_type::coordinate);
-             gko::write(u_ofs, isai_u_mat, gko::layout_type::coordinate);
-
-           }*/
-           // END TMP
-
            // Use preconditioned CG
            total_its = pcg_solve(*A, M, B, X, 0, X.Size(), 1e-12, 0.0, it_time);
 
            std::cout << "Real time in PCG: " << it_time << std::endl;
 
-           //* Remove logger and write output
-    /*       executor->remove_logger(gko::lend(solve_logger));
-           std::cout << "\nILU Creation Logger: " << std::endl;
-           ilu_logger->write_data();
-           std::cout << "\nSolve Logger: " << std::endl;
-           solve_logger->write_data(); */
-           //*
         }
       }
       else if (pc_choice == MFEM_GS)
