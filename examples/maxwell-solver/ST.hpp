--- conflicted
+++ resolved
@@ -71,10 +71,6 @@
    Array<SparseMatrix *> PmlMat;
    Array<SparseMatrix *> HalfSpaceMat;
    Array<KLUSolver *> PmlMatInv;
-<<<<<<< HEAD
-   Array<KLUSolver *> HalfSpaceMatInv;
-=======
->>>>>>> 33f664fe
    Array2D<double> Pmllength;
    mutable Array<Vector * > res;
 
@@ -86,11 +82,7 @@
 
 public:
    STP(SesquilinearForm * bf_, Array2D<double> & Pmllength_, 
-<<<<<<< HEAD
-       double omega_, Coefficient * ws_, int nrlayers_);
-=======
        double omega_, FunctionCoefficient * ws_, int nrlayers_);
->>>>>>> 33f664fe
    void SetLoadVector(Vector load) { B = load;}
    virtual void SetOperator(const Operator &op) {A = &op;}
    virtual void Mult(const Vector &r, Vector &z) const;
