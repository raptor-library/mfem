--- conflicted
+++ resolved
@@ -261,12 +261,7 @@
          strumpack->SetPrintSolveStatistics(false);
          strumpack->SetKrylovSolver(strumpack::KrylovSolver::DIRECT);
          strumpack->SetReorderingStrategy(strumpack::ReorderingStrategy::METIS);
-<<<<<<< HEAD
-	 // strumpack->SetMC64Job(strumpack::MC64Job::NONE);
-         // strumpack->SetSymmetricPattern(true);
-=======
          strumpack->DisableMatching();
->>>>>>> b6d50d0b
          strumpack->SetOperator(*Arow);
          strumpack->SetFromCommandLine();
          precond = strumpack;
